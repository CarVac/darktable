--- conflicted
+++ resolved
@@ -910,10 +910,6 @@
     /* add module to right panel */
     GtkWidget *expander = dt_iop_gui_get_expander(module);
     module->topwidget = GTK_WIDGET(expander);
-<<<<<<< HEAD
-=======
-    gtk_box_pack_start(box, expander, FALSE, FALSE, 0);
->>>>>>> b993b337
     module->closures = NULL;
     if(strcmp(module->op, "gamma") && !(module->flags() & IOP_FLAGS_DEPRECATED))
     {
@@ -923,11 +919,6 @@
       snprintf(accelpath, 256, "<Darktable>/darkroom/plugins/%s/show plugin", module->op);
       closure = g_cclosure_new(G_CALLBACK(show_module_callback),
                                module, NULL);
-<<<<<<< HEAD
-      dt_accel_group_connect_by_path(darktable.control->accels_darkroom,
-                                     accelpath, closure);
-      module->closures = g_list_prepend(module->closures, closure);
-=======
       dt_accel_group_connect_by_path(darktable.control->accels_darkroom,
                                      accelpath, closure);
       module->closures = g_list_prepend(module->closures, closure);
@@ -940,75 +931,10 @@
                                      accelpath, closure);
       module->closures = g_list_prepend(module->closures, closure);
 
-      module->showhide = dtgtk_tristatebutton_new(NULL,0);
-      char filename[1024], datadir[1024];
-      dt_get_datadir(datadir, 1024);
-      snprintf(filename, 1024, "%s/pixmaps/plugins/darkroom/%s.png", datadir, module->op);
-      if(!g_file_test(filename, G_FILE_TEST_IS_REGULAR))
-        snprintf(filename, 1024, "%s/pixmaps/plugins/darkroom/template.png", datadir);
-      GtkWidget *image = gtk_image_new_from_file(filename);
-      gtk_button_set_image(GTK_BUTTON(module->showhide), image);
-      g_signal_connect(G_OBJECT(module->showhide), "tristate-changed",
-                       G_CALLBACK(module_tristate_changed_callback), module);
-      gtk_table_attach(module_list, module->showhide, ti, ti+1, tj, tj+1,
-                       GTK_FILL | GTK_EXPAND | GTK_SHRINK,
-                       GTK_SHRINK,
-                       0, 0);
-      if(ti < 5) ti++;
-      else
-      {
-        ti = 0;
-        tj ++;
-      }
-    }
-    modules = g_list_previous(modules);
-  }
-  // end marker widget:
-  GtkWidget *endmarker = gtk_drawing_area_new();
-
-  gtk_box_pack_start(box, endmarker, FALSE, FALSE, 0);
-  g_signal_connect (G_OBJECT (endmarker), "expose-event",
-                    G_CALLBACK (dt_control_expose_endmarker), 0);
-  gtk_widget_set_size_request(endmarker, -1, 50);
-
-  gtk_widget_show_all(GTK_WIDGET(box));
-  gtk_widget_show_all(GTK_WIDGET(module_list));
-
-
-  /* set list of modules to modulegroups */
-  dt_gui_iop_modulegroups_set_list (dev->iop);
-
-  // hack: now hide all custom expander widgets again.
-  modules = dev->iop;
-  while(modules)
-  {
-    dt_iop_module_t *module = (dt_iop_module_t *)(modules->data);
-    if(strcmp(module->op, "gamma"))
-    {
-      char option[1024];
-      snprintf(option, 1024, "plugins/darkroom/%s/visible", module->op);
-      gboolean active = dt_conf_get_bool (option);
-      snprintf(option, 1024, "plugins/darkroom/%s/favorite", module->op);
-      gboolean favorite = dt_conf_get_bool (option);
-      gint state=0;
-      if(active)
-      {
-        state++;
-        if(favorite) state++;
-      }
->>>>>>> b993b337
-
-      // Connecting the (optional) module switch accelerator
-      snprintf(accelpath, 256, "<Darktable>/darkroom/plugins/%s/enable plugin", module->op);
-      closure = g_cclosure_new(G_CALLBACK(enable_module_callback),
-                               module, NULL);
-      dt_accel_group_connect_by_path(darktable.control->accels_darkroom,
-                                     accelpath, closure);
-      module->closures = g_list_prepend(module->closures, closure);
-
-    }
+    }
+
     dt_ui_container_add_widget(darktable.gui->ui,
-                               DT_UI_CONTAINER_PANEL_RIGHT_CENTER, expander);
+			       DT_UI_CONTAINER_PANEL_RIGHT_CENTER, expander);
 
     modules = g_list_previous(modules);
   }
@@ -1052,13 +978,6 @@
   dt_dev_check_zoom_bounds(dev, &zoom_x, &zoom_y, DT_ZOOM_FIT, 0, NULL, NULL);
   DT_CTL_SET_GLOBAL(dev_zoom_x, zoom_x);
   DT_CTL_SET_GLOBAL(dev_zoom_y, zoom_y);
-}
-
-static void
-dt_disconnect_accel_closure(gpointer data)
-{
-    dt_accel_group_disconnect(darktable.control->accels_darkroom,
-                              data);
 }
 
 static void
