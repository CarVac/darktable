/* 
   GENERATED FILE, DO NOT EDIT
   Generated from dcraw/dcraw.c at Wed Dec 30 14:11:09 2009
   Look into original file (probably http://cybercom.net/~dcoffin/dcraw/dcraw.c)
   for copyright information.
*/

#define CLASS LibRaw::
#include "libraw/libraw_types.h"
#define LIBRAW_LIBRARY_BUILD
#define LIBRAW_IO_REDEFINED
#include "libraw/libraw.h"
#include "internal/defines.h"
#include "internal/var_defines.h"


#ifndef __GLIBC__
char *my_memmem (char *haystack, size_t haystacklen,
	      char *needle, size_t needlelen)
{
  char *c;
  for (c = haystack; c <= haystack + haystacklen - needlelen; c++)
    if (!memcmp (c, needle, needlelen))
      return c;
  return 0;
}
#define memmem my_memmem
#endif


ushort CLASS sget2 (uchar *s)
{
  if (order == 0x4949)		/* "II" means little-endian */
    return s[0] | s[1] << 8;
  else				/* "MM" means big-endian */
    return s[0] << 8 | s[1];
}

ushort CLASS get2()
{
  uchar str[2] = { 0xff,0xff };
  fread (str, 1, 2, ifp);
  return sget2(str);
}

unsigned CLASS sget4 (uchar *s)
{
  if (order == 0x4949)
    return s[0] | s[1] << 8 | s[2] << 16 | s[3] << 24;
  else
    return s[0] << 24 | s[1] << 16 | s[2] << 8 | s[3];
}
#define sget4(s) sget4((uchar *)s)

unsigned CLASS get4()
{
  uchar str[4] = { 0xff,0xff,0xff,0xff };
  fread (str, 1, 4, ifp);
  return sget4(str);
}

unsigned CLASS getint (int type)
{
  return type == 3 ? get2() : get4();
}

float CLASS int_to_float (int i)
{
  union { int i; float f; } u;
  u.i = i;
  return u.f;
}

double CLASS getreal (int type)
{
  union { char c[8]; double d; } u;
  int i, rev;

  switch (type) {
    case 3: return (unsigned short) get2();
    case 4: return (unsigned int) get4();
    case 5:  u.d = (unsigned int) get4();
      return u.d / (unsigned int) get4();
    case 8: return (signed short) get2();
    case 9: return (signed int) get4();
    case 10: u.d = (signed int) get4();
      return u.d / (signed int) get4();
    case 11: return int_to_float (get4());
    case 12:
      rev = 7 * ((order == 0x4949) == (ntohs(0x1234) == 0x1234));
      for (i=0; i < 8; i++)
	u.c[i ^ rev] = fgetc(ifp);
      return u.d;
    default: return fgetc(ifp);
  }
}

void CLASS read_shorts (ushort *pixel, int count)
{
  if (fread (pixel, 2, count, ifp) < count) derror();
  if ((order == 0x4949) == (ntohs(0x1234) == 0x1234))
      swab ((char*)pixel, (char*)pixel, count*2);
}
void CLASS canon_black (double dark[2], int nblack)
{
  int c, diff, row, col;

#ifdef LIBRAW_LIBRARY_BUILD
  if(!( filtering_mode & LIBRAW_FILTERING_NOBLACKS) )
      {
#endif
  if (!nblack) return;
  FORC(2) dark[c] /= nblack >> 1;
  if ((diff = dark[0] - dark[1]))
    for (row=0; row < height; row++)
      for (col=1; col < width; col+=2)
	BAYER(row,col) += diff;
#ifdef LIBRAW_LIBRARY_BUILD
      }
#endif
  dark[1] += diff;
  black = (dark[0] + dark[1] + 1) / 2;
}

void CLASS canon_600_fixed_wb (int temp)
{
  static const short mul[4][5] = {
    {  667, 358,397,565,452 },
    {  731, 390,367,499,517 },
    { 1119, 396,348,448,537 },
    { 1399, 485,431,508,688 } };
  int lo, hi, i;
  float frac=0;

  for (lo=4; --lo; )
    if (*mul[lo] <= temp) break;
  for (hi=0; hi < 3; hi++)
    if (*mul[hi] >= temp) break;
  if (lo != hi)
    frac = (float) (temp - *mul[lo]) / (*mul[hi] - *mul[lo]);
  for (i=1; i < 5; i++)
    pre_mul[i-1] = 1 / (frac * mul[hi][i] + (1-frac) * mul[lo][i]);
#ifdef LIBRAW_LIBRARY_BUILD
  color_flags.pre_mul_state = LIBRAW_COLORSTATE_CONST;
#endif
}

/* Return values:  0 = white  1 = near white  2 = not white */
int CLASS canon_600_color (int ratio[2], int mar)
{
  int clipped=0, target, miss;

  if (flash_used) {
    if (ratio[1] < -104)
      { ratio[1] = -104; clipped = 1; }
    if (ratio[1] >   12)
      { ratio[1] =   12; clipped = 1; }
  } else {
    if (ratio[1] < -264 || ratio[1] > 461) return 2;
    if (ratio[1] < -50)
      { ratio[1] = -50; clipped = 1; }
    if (ratio[1] > 307)
      { ratio[1] = 307; clipped = 1; }
  }
  target = flash_used || ratio[1] < 197
	? -38 - (398 * ratio[1] >> 10)
	: -123 + (48 * ratio[1] >> 10);
  if (target - mar <= ratio[0] &&
      target + 20  >= ratio[0] && !clipped) return 0;
  miss = target - ratio[0];
  if (abs(miss) >= mar*4) return 2;
  if (miss < -20) miss = -20;
  if (miss > mar) miss = mar;
  ratio[0] = target - miss;
  return 1;
}

void CLASS canon_600_auto_wb()
{
  int mar, row, col, i, j, st, count[] = { 0,0 };
  int test[8], total[2][8], ratio[2][2], stat[2];

  memset (&total, 0, sizeof total);
  i = canon_ev + 0.5;
  if      (i < 10) mar = 150;
  else if (i > 12) mar = 20;
  else mar = 280 - 20 * i;
  if (flash_used) mar = 80;
  for (row=14; row < height-14; row+=4)
    for (col=10; col < width; col+=2) {
      for (i=0; i < 8; i++)
	test[(i & 4) + FC(row+(i >> 1),col+(i & 1))] =
		    BAYER(row+(i >> 1),col+(i & 1));
      for (i=0; i < 8; i++)
	if (test[i] < 150 || test[i] > 1500) goto next;
      for (i=0; i < 4; i++)
	if (abs(test[i] - test[i+4]) > 50) goto next;
      for (i=0; i < 2; i++) {
	for (j=0; j < 4; j+=2)
	  ratio[i][j >> 1] = ((test[i*4+j+1]-test[i*4+j]) << 10) / test[i*4+j];
	stat[i] = canon_600_color (ratio[i], mar);
      }
      if ((st = stat[0] | stat[1]) > 1) goto next;
      for (i=0; i < 2; i++)
	if (stat[i])
	  for (j=0; j < 2; j++)
	    test[i*4+j*2+1] = test[i*4+j*2] * (0x400 + ratio[i][j]) >> 10;
      for (i=0; i < 8; i++)
	total[st][i] += test[i];
      count[st]++;
next: ;
    }
  if (count[0] | count[1]) {
    st = count[0]*200 < count[1];
    for (i=0; i < 4; i++)
      pre_mul[i] = 1.0 / (total[st][i] + total[st][i+4]);
#ifdef LIBRAW_LIBRARY_BUILD
    color_flags.pre_mul_state = LIBRAW_COLORSTATE_CALCULATED;
#endif
  }
}

void CLASS canon_600_coeff()
{
  static const short table[6][12] = {
    { -190,702,-1878,2390,   1861,-1349,905,-393, -432,944,2617,-2105  },
    { -1203,1715,-1136,1648, 1388,-876,267,245,  -1641,2153,3921,-3409 },
    { -615,1127,-1563,2075,  1437,-925,509,3,     -756,1268,2519,-2007 },
    { -190,702,-1886,2398,   2153,-1641,763,-251, -452,964,3040,-2528  },
    { -190,702,-1878,2390,   1861,-1349,905,-393, -432,944,2617,-2105  },
    { -807,1319,-1785,2297,  1388,-876,769,-257,  -230,742,2067,-1555  } };
  int t=0, i, c;
  float mc, yc;

  mc = pre_mul[1] / pre_mul[2];
  yc = pre_mul[3] / pre_mul[2];
  if (mc > 1 && mc <= 1.28 && yc < 0.8789) t=1;
  if (mc > 1.28 && mc <= 2) {
    if  (yc < 0.8789) t=3;
    else if (yc <= 2) t=4;
  }
  if (flash_used) t=5;
  for (raw_color = i=0; i < 3; i++)
    FORCC rgb_cam[i][c] = table[t][i*4 + c] / 1024.0;
#ifdef LIBRAW_LIBRARY_BUILD
  color_flags.rgb_cam_state = LIBRAW_COLORSTATE_CALCULATED;
#endif
}

void CLASS canon_600_load_raw()
{
  uchar  data[1120], *dp;
  ushort pixel[896], *pix;
  int irow, row, col, val;
  static const short mul[4][2] =
  { { 1141,1145 }, { 1128,1109 }, { 1178,1149 }, { 1128,1109 } };

  for (irow=row=0; irow < height; irow++) {
    if (fread (data, 1, raw_width*5/4, ifp) < raw_width*5/4) derror();
    for (dp=data, pix=pixel; dp < data+1120; dp+=10, pix+=8) {
      pix[0] = (dp[0] << 2) + (dp[1] >> 6    );
      pix[1] = (dp[2] << 2) + (dp[1] >> 4 & 3);
      pix[2] = (dp[3] << 2) + (dp[1] >> 2 & 3);
      pix[3] = (dp[4] << 2) + (dp[1]      & 3);
      pix[4] = (dp[5] << 2) + (dp[9]      & 3);
      pix[5] = (dp[6] << 2) + (dp[9] >> 2 & 3);
      pix[6] = (dp[7] << 2) + (dp[9] >> 4 & 3);
      pix[7] = (dp[8] << 2) + (dp[9] >> 6    );
    }
    for (col=0; col < width; col++)
      BAYER(row,col) = pixel[col];
    for (col=width; col < raw_width; col++)
        {
            black += pixel[col];
#ifdef LIBRAW_LIBRARY_BUILD
            ushort *dfp = get_masked_pointer(row,col);
            if(dfp) *dfp = pixel[col];
#endif
        }
    if ((row+=2) > height) row = 1;
  }
  if (raw_width > width)
    black = black / ((raw_width - width) * height) - 4;
  for (row=0; row < height; row++)
    for (col=0; col < width; col++) {
#ifdef LIBRAW_LIBRARY_BUILD
     if( filtering_mode & LIBRAW_FILTERING_NOBLACKS)  
         val = BAYER(row,col);
     else
#endif
      if ((val = BAYER(row,col) - black) < 0) val = 0;
      val = val * mul[row & 3][col & 1] >> 9;
      BAYER(row,col) = val;
    }
  canon_600_fixed_wb(1311);
  canon_600_auto_wb();
  canon_600_coeff();
  maximum = (0x3ff - black) * 1109 >> 9;
  black = 0;
}

void CLASS remove_zeroes()
{
  unsigned row, col, tot, n, r, c;

#ifdef LIBRAW_LIBRARY_BUILD
  RUN_CALLBACK(LIBRAW_PROGRESS_REMOVE_ZEROES,0,2);
#endif
  for (row=0; row < height; row++)
    for (col=0; col < width; col++)
      if (BAYER(row,col) == 0) {
	tot = n = 0;
	for (r = row-2; r <= row+2; r++)
	  for (c = col-2; c <= col+2; c++)
	    if (r < height && c < width &&
		FC(r,c) == FC(row,col) && BAYER(r,c))
	      tot += (n++,BAYER(r,c));
	if (n) BAYER(row,col) = tot/n;
      }
#ifdef LIBRAW_LIBRARY_BUILD
  RUN_CALLBACK(LIBRAW_PROGRESS_REMOVE_ZEROES,1,2);
#endif
}

int CLASS canon_s2is()
{
  unsigned row;

  for (row=0; row < 100; row++) {
    fseek (ifp, row*3340 + 3284, SEEK_SET);
    if (getc(ifp) > 15) return 1;
  }
  return 0;
}

/*
   getbits(-1) initializes the buffer
   getbits(n) where 0 <= n <= 25 returns an n-bit integer
 */
unsigned CLASS getbithuff (int nbits, ushort *huff)
{
#ifdef LIBRAW_NOTHREADS
  static unsigned bitbuf=0;
  static int vbits=0, reset=0;
#else
#define bitbuf tls->getbits.bitbuf
#define vbits  tls->getbits.vbits
#define reset  tls->getbits.reset
#endif
  unsigned c;

  if (nbits == -1)
    return bitbuf = vbits = reset = 0;
  if (nbits == 0 || vbits < 0) return 0;
  while (!reset && vbits < nbits && (c = fgetc(ifp)) != EOF &&
    !(reset = zero_after_ff && c == 0xff && fgetc(ifp))) {
    bitbuf = (bitbuf << 8) + (uchar) c;
    vbits += 8;
  }
  c = bitbuf << (32-vbits) >> (32-nbits);
  if (huff) {
    vbits -= huff[c] >> 8;
    c = (uchar) huff[c];
  } else
    vbits -= nbits;
  if (vbits < 0) derror();
  return c;
#ifndef LIBRAW_NOTHREADS
#undef bitbuf
#undef vbits
#undef reset
#endif
}

#define getbits(n) getbithuff(n,0)
#define gethuff(h) getbithuff(*h,h+1)

/*
   Construct a decode tree according to the specification in *source.
   The first 16 bytes specify how many codes should be 1-bit, 2-bit
   3-bit, etc.  Bytes after that are the leaf values.

   For example, if the source is

    { 0,1,4,2,3,1,2,0,0,0,0,0,0,0,0,0,
      0x04,0x03,0x05,0x06,0x02,0x07,0x01,0x08,0x09,0x00,0x0a,0x0b,0xff  },

   then the code is

	00		0x04
	010		0x03
	011		0x05
	100		0x06
	101		0x02
	1100		0x07
	1101		0x01
	11100		0x08
	11101		0x09
	11110		0x00
	111110		0x0a
	1111110		0x0b
	1111111		0xff
 */
ushort * CLASS make_decoder_ref (const uchar **source)
{
  int max, len, h, i, j;
  const uchar *count;
  ushort *huff;

  count = (*source += 16) - 17;
  for (max=16; max && !count[max]; max--);
  huff = (ushort *) calloc (1 + (1 << max), sizeof *huff);
  merror (huff, "make_decoder()");
  huff[0] = max;
  for (h=len=1; len <= max; len++)
    for (i=0; i < count[len]; i++, ++*source)
      for (j=0; j < 1 << (max-len); j++)
	if (h <= 1 << max)
	  huff[h++] = len << 8 | **source;
  return huff;
}

ushort * CLASS make_decoder (const uchar *source)
{
  return make_decoder_ref (&source);
}

void CLASS crw_init_tables (unsigned table, ushort *huff[2])
{
  static const uchar first_tree[3][29] = {
    { 0,1,4,2,3,1,2,0,0,0,0,0,0,0,0,0,
      0x04,0x03,0x05,0x06,0x02,0x07,0x01,0x08,0x09,0x00,0x0a,0x0b,0xff  },
    { 0,2,2,3,1,1,1,1,2,0,0,0,0,0,0,0,
      0x03,0x02,0x04,0x01,0x05,0x00,0x06,0x07,0x09,0x08,0x0a,0x0b,0xff  },
    { 0,0,6,3,1,1,2,0,0,0,0,0,0,0,0,0,

      0x06,0x05,0x07,0x04,0x08,0x03,0x09,0x02,0x00,0x0a,0x01,0x0b,0xff  },
  };
  static const uchar second_tree[3][180] = {
    { 0,2,2,2,1,4,2,1,2,5,1,1,0,0,0,139,
      0x03,0x04,0x02,0x05,0x01,0x06,0x07,0x08,
      0x12,0x13,0x11,0x14,0x09,0x15,0x22,0x00,0x21,0x16,0x0a,0xf0,
      0x23,0x17,0x24,0x31,0x32,0x18,0x19,0x33,0x25,0x41,0x34,0x42,
      0x35,0x51,0x36,0x37,0x38,0x29,0x79,0x26,0x1a,0x39,0x56,0x57,
      0x28,0x27,0x52,0x55,0x58,0x43,0x76,0x59,0x77,0x54,0x61,0xf9,
      0x71,0x78,0x75,0x96,0x97,0x49,0xb7,0x53,0xd7,0x74,0xb6,0x98,
      0x47,0x48,0x95,0x69,0x99,0x91,0xfa,0xb8,0x68,0xb5,0xb9,0xd6,
      0xf7,0xd8,0x67,0x46,0x45,0x94,0x89,0xf8,0x81,0xd5,0xf6,0xb4,
      0x88,0xb1,0x2a,0x44,0x72,0xd9,0x87,0x66,0xd4,0xf5,0x3a,0xa7,
      0x73,0xa9,0xa8,0x86,0x62,0xc7,0x65,0xc8,0xc9,0xa1,0xf4,0xd1,
      0xe9,0x5a,0x92,0x85,0xa6,0xe7,0x93,0xe8,0xc1,0xc6,0x7a,0x64,
      0xe1,0x4a,0x6a,0xe6,0xb3,0xf1,0xd3,0xa5,0x8a,0xb2,0x9a,0xba,
      0x84,0xa4,0x63,0xe5,0xc5,0xf3,0xd2,0xc4,0x82,0xaa,0xda,0xe4,
      0xf2,0xca,0x83,0xa3,0xa2,0xc3,0xea,0xc2,0xe2,0xe3,0xff,0xff  },
    { 0,2,2,1,4,1,4,1,3,3,1,0,0,0,0,140,
      0x02,0x03,0x01,0x04,0x05,0x12,0x11,0x06,
      0x13,0x07,0x08,0x14,0x22,0x09,0x21,0x00,0x23,0x15,0x31,0x32,
      0x0a,0x16,0xf0,0x24,0x33,0x41,0x42,0x19,0x17,0x25,0x18,0x51,
      0x34,0x43,0x52,0x29,0x35,0x61,0x39,0x71,0x62,0x36,0x53,0x26,
      0x38,0x1a,0x37,0x81,0x27,0x91,0x79,0x55,0x45,0x28,0x72,0x59,
      0xa1,0xb1,0x44,0x69,0x54,0x58,0xd1,0xfa,0x57,0xe1,0xf1,0xb9,
      0x49,0x47,0x63,0x6a,0xf9,0x56,0x46,0xa8,0x2a,0x4a,0x78,0x99,
      0x3a,0x75,0x74,0x86,0x65,0xc1,0x76,0xb6,0x96,0xd6,0x89,0x85,
      0xc9,0xf5,0x95,0xb4,0xc7,0xf7,0x8a,0x97,0xb8,0x73,0xb7,0xd8,
      0xd9,0x87,0xa7,0x7a,0x48,0x82,0x84,0xea,0xf4,0xa6,0xc5,0x5a,
      0x94,0xa4,0xc6,0x92,0xc3,0x68,0xb5,0xc8,0xe4,0xe5,0xe6,0xe9,
      0xa2,0xa3,0xe3,0xc2,0x66,0x67,0x93,0xaa,0xd4,0xd5,0xe7,0xf8,
      0x88,0x9a,0xd7,0x77,0xc4,0x64,0xe2,0x98,0xa5,0xca,0xda,0xe8,
      0xf3,0xf6,0xa9,0xb2,0xb3,0xf2,0xd2,0x83,0xba,0xd3,0xff,0xff  },
    { 0,0,6,2,1,3,3,2,5,1,2,2,8,10,0,117,
      0x04,0x05,0x03,0x06,0x02,0x07,0x01,0x08,
      0x09,0x12,0x13,0x14,0x11,0x15,0x0a,0x16,0x17,0xf0,0x00,0x22,
      0x21,0x18,0x23,0x19,0x24,0x32,0x31,0x25,0x33,0x38,0x37,0x34,
      0x35,0x36,0x39,0x79,0x57,0x58,0x59,0x28,0x56,0x78,0x27,0x41,
      0x29,0x77,0x26,0x42,0x76,0x99,0x1a,0x55,0x98,0x97,0xf9,0x48,
      0x54,0x96,0x89,0x47,0xb7,0x49,0xfa,0x75,0x68,0xb6,0x67,0x69,
      0xb9,0xb8,0xd8,0x52,0xd7,0x88,0xb5,0x74,0x51,0x46,0xd9,0xf8,
      0x3a,0xd6,0x87,0x45,0x7a,0x95,0xd5,0xf6,0x86,0xb4,0xa9,0x94,
      0x53,0x2a,0xa8,0x43,0xf5,0xf7,0xd4,0x66,0xa7,0x5a,0x44,0x8a,
      0xc9,0xe8,0xc8,0xe7,0x9a,0x6a,0x73,0x4a,0x61,0xc7,0xf4,0xc6,
      0x65,0xe9,0x72,0xe6,0x71,0x91,0x93,0xa6,0xda,0x92,0x85,0x62,
      0xf3,0xc5,0xb2,0xa4,0x84,0xba,0x64,0xa5,0xb3,0xd2,0x81,0xe5,
      0xd3,0xaa,0xc4,0xca,0xf2,0xb1,0xe4,0xd1,0x83,0x63,0xea,0xc3,
      0xe2,0x82,0xf1,0xa3,0xc2,0xa1,0xc1,0xe3,0xa2,0xe1,0xff,0xff  }
  };
  if (table > 2) table = 2;
  huff[0] = make_decoder ( first_tree[table]);
  huff[1] = make_decoder (second_tree[table]);
}

/*
   Return 0 if the image starts with compressed data,
   1 if it starts with uncompressed low-order bits.

   In Canon compressed data, 0xff is always followed by 0x00.
 */
int CLASS canon_has_lowbits()
{
  uchar test[0x4000];
  int ret=1, i;

  fseek (ifp, 0, SEEK_SET);
  fread (test, 1, sizeof test, ifp);
  for (i=540; i < sizeof test - 1; i++)
    if (test[i] == 0xff) {
      if (test[i+1]) return 1;
      ret=0;
    }
  return ret;
}

void CLASS canon_compressed_load_raw()
{
  ushort *pixel, *prow, *huff[2];
  int nblocks, lowbits, i, c, row, r, col, save, val, nblack=0;
  unsigned irow, icol;
  int block, diffbuf[64], leaf, len, diff, carry=0, pnum=0, base[2];
  double dark[2] = { 0,0 };

  crw_init_tables (tiff_compress, huff);
  pixel = (ushort *) calloc (raw_width*8, sizeof *pixel);
  merror (pixel, "canon_compressed_load_raw()");
  lowbits = canon_has_lowbits();
  if (!lowbits) maximum = 0x3ff;
  fseek (ifp, 540 + lowbits*raw_height*raw_width/4, SEEK_SET);
  zero_after_ff = 1;
  getbits(-1);
  for (row=0; row < raw_height; row+=8) {
    nblocks = MIN (8, raw_height-row) * raw_width >> 6;
    for (block=0; block < nblocks; block++) {
      memset (diffbuf, 0, sizeof diffbuf);
      for (i=0; i < 64; i++ ) {
	leaf = gethuff(huff[i > 0]);
	if (leaf == 0 && i) break;
	if (leaf == 0xff) continue;
	i  += leaf >> 4;
	len = leaf & 15;
	if (len == 0) continue;
	diff = getbits(len);
	if ((diff & (1 << (len-1))) == 0)
	  diff -= (1 << len) - 1;
	if (i < 64) diffbuf[i] = diff;
      }
      diffbuf[0] += carry;
      carry = diffbuf[0];
      for (i=0; i < 64; i++ ) {
	if (pnum++ % raw_width == 0)
	  base[0] = base[1] = 512;
	if ((pixel[(block << 6) + i] = base[i & 1] += diffbuf[i]) >> 10)
	  derror();
      }
    }
    if (lowbits) {
      save = ftell(ifp);
      fseek (ifp, 26 + row*raw_width/4, SEEK_SET);
      for (prow=pixel, i=0; i < raw_width*2; i++) {
	c = fgetc(ifp);
	for (r=0; r < 8; r+=2, prow++) {
	  val = (*prow << 2) + ((c >> r) & 3);
	  if (raw_width == 2672 && val < 512) val += 2;
	  *prow = val;
	}
      }
      fseek (ifp, save, SEEK_SET);
    }
    for (r=0; r < 8; r++) {
      irow = row - top_margin + r;
#ifndef LIBRAW_LIBRARY_BUILD
      if (irow >= height) continue;
#endif
      for (col=0; col < raw_width; col++) {
#ifdef LIBRAW_LIBRARY_BUILD
          ushort *dfp = get_masked_pointer(row+r,col);
          if(dfp) *dfp = pixel[r*raw_width+col];
          if (irow >= height) continue; // skip for top/bottom rows
#endif
	icol = col - left_margin;
	if (icol < width)
	  BAYER(irow,icol) = pixel[r*raw_width+col];
	else if (col > 1 && (unsigned) (col-left_margin+2) > width+3)
	  dark[icol & 1] += (nblack++,pixel[r*raw_width+col]);
      }
    }
  }
  free (pixel);
  FORC(2) free (huff[c]);
  canon_black (dark, nblack);
}

int CLASS ljpeg_start (struct jhead *jh, int info_only)
{
  int c, tag, len;
  uchar data[0x10000];
  const uchar *dp;

  memset (jh, 0, sizeof *jh);
  jh->restart = INT_MAX;
  fread (data, 2, 1, ifp);
  if (data[1] != 0xd8) return 0;
  do {
    fread (data, 2, 2, ifp);
    tag =  data[0] << 8 | data[1];
    len = (data[2] << 8 | data[3]) - 2;
    if (tag <= 0xff00) return 0;
    fread (data, 1, len, ifp);
    switch (tag) {
      case 0xffc3:
	jh->sraw = ((data[7] >> 4) * (data[7] & 15) - 1) & 3;
      case 0xffc0:
	jh->bits = data[0];
	jh->high = data[1] << 8 | data[2];
	jh->wide = data[3] << 8 | data[4];
	jh->clrs = data[5] + jh->sraw;
	if (len == 9 && !dng_version) getc(ifp);
	break;
      case 0xffc4:
	if (info_only) break;
	for (dp = data; dp < data+len && (c = *dp++) < 4; )
	  jh->free[c] = jh->huff[c] = make_decoder_ref (&dp);
	break;
      case 0xffda:
	jh->psv = data[1+data[0]*2];
	jh->bits -= data[3+data[0]*2] & 15;
	break;
      case 0xffdd:
	jh->restart = data[0] << 8 | data[1];
    }
  } while (tag != 0xffda);
  if (info_only) return 1;
  FORC(5) if (!jh->huff[c+1]) jh->huff[c+1] = jh->huff[c];
  if (jh->sraw) {
    FORC(4)        jh->huff[2+c] = jh->huff[1];
    FORC(jh->sraw) jh->huff[1+c] = jh->huff[0];
  }
  jh->row = (ushort *) calloc (jh->wide*jh->clrs, 4);
  merror (jh->row, "ljpeg_start()");
  return zero_after_ff = 1;
}

void CLASS ljpeg_end (struct jhead *jh)
{
  int c;
  FORC4 if (jh->free[c]) free (jh->free[c]);
  free (jh->row);
}

int CLASS ljpeg_diff (ushort *huff)
{
  int len, diff;

  len = gethuff(huff);
  if (len == 16 && (!dng_version || dng_version >= 0x1010000))
    return -32768;
  diff = getbits(len);
  if ((diff & (1 << (len-1))) == 0)
    diff -= (1 << len) - 1;
  return diff;
}

ushort * CLASS ljpeg_row (int jrow, struct jhead *jh)
{
  int col, c, diff, pred, spred=0;
  ushort mark=0, *row[3];

  if (jrow * jh->wide % jh->restart == 0) {
    FORC(6) jh->vpred[c] = 1 << (jh->bits-1);
    if (jrow) {
      fseek (ifp, -2, SEEK_CUR);
      do mark = (mark << 8) + (c = fgetc(ifp));
      while (c != EOF && mark >> 4 != 0xffd);
    }
    getbits(-1);
  }
  FORC3 row[c] = jh->row + jh->wide*jh->clrs*((jrow+c) & 1);
  for (col=0; col < jh->wide; col++)
    FORC(jh->clrs) {
      diff = ljpeg_diff (jh->huff[c]);
      if (jh->sraw && c <= jh->sraw && (col | c))
		    pred = spred;
      else if (col) pred = row[0][-jh->clrs];
      else	    pred = (jh->vpred[c] += diff) - diff;
      if (jrow && col) switch (jh->psv) {
	case 1:	break;
	case 2: pred = row[1][0];					break;
	case 3: pred = row[1][-jh->clrs];				break;
	case 4: pred = pred +   row[1][0] - row[1][-jh->clrs];		break;
	case 5: pred = pred + ((row[1][0] - row[1][-jh->clrs]) >> 1);	break;
	case 6: pred = row[1][0] + ((pred - row[1][-jh->clrs]) >> 1);	break;
	case 7: pred = (pred + row[1][0]) >> 1;				break;
	default: pred = 0;
      }
      if ((**row = pred + diff) >> jh->bits) derror();
      if (c <= jh->sraw) spred = **row;
      row[0]++; row[1]++;
    }
  return row[2];
}

void CLASS lossless_jpeg_load_raw()
{
  int jwide, jrow, jcol, val, jidx, i, j, row=0, col=0, nblack=0;
  double dark[2] = { 0,0 };
  struct jhead jh;
  int min=INT_MAX;
  ushort *rp;

  if (!ljpeg_start (&jh, 0)) return;
  jwide = jh.wide * jh.clrs;

  for (jrow=0; jrow < jh.high; jrow++) {
    rp = ljpeg_row (jrow, &jh);
    for (jcol=0; jcol < jwide; jcol++) {
      val = *rp++;
      if (jh.bits <= 12)
#ifdef LIBRAW_LIBRARY_BUILD
          if( !(filtering_mode & LIBRAW_FILTERING_NORAWCURVE))
#endif
	val = curve[val & 0xfff];
      if (cr2_slice[0]) {
	jidx = jrow*jwide + jcol;
	i = jidx / (cr2_slice[1]*jh.high);
	if ((j = i >= cr2_slice[0]))
		 i  = cr2_slice[0];
	jidx -= i * (cr2_slice[1]*jh.high);
	row = jidx / cr2_slice[1+j];
	col = jidx % cr2_slice[1+j] + i*cr2_slice[1];
      }
      if (raw_width == 3984 && (col -= 2) < 0)
	col += (row--,raw_width);
#ifdef LIBRAW_LIBRARY_BUILD
      ushort *dfp = get_masked_pointer(row,col);
      if(dfp) *dfp = val;
#endif
      if ((unsigned) (row-top_margin) < height) {
	if ((unsigned) (col-left_margin) < width) {
	  BAYER(row-top_margin,col-left_margin) = val;
	  if (min > val) min = val;
	} else if (col > 1 && (unsigned) (col-left_margin+2) > width+3)
	  dark[(col-left_margin) & 1] += (nblack++,val);
      }
      if (++col >= raw_width)
	col = (row++,0);
    }
  }
  ljpeg_end (&jh);
  canon_black (dark, nblack);
  if (!strcasecmp(make,"KODAK"))
    black = min;
}

void CLASS canon_sraw_load_raw()
{
  struct jhead jh;
  short *rp=0, (*ip)[4];
  int jwide, slice, scol, ecol, row, col, jrow=0, jcol=0, pix[3], c;
  int v[3]={0,0,0}, ver, hue;
  char *cp;

  if (!ljpeg_start (&jh, 0)) return;
  jwide = (jh.wide >>= 1) * jh.clrs;

  for (ecol=slice=0; slice <= cr2_slice[0]; slice++) {
    scol = ecol;
    ecol += cr2_slice[1] * 2 / jh.clrs;
    if (!cr2_slice[0] || ecol > raw_width-1) ecol = raw_width & -2;
    for (row=0; row < height; row += (jh.clrs >> 1) - 1) {
      ip = (short (*)[4]) image + row*width;
      for (col=scol; col < ecol; col+=2, jcol+=jh.clrs) {
	if ((jcol %= jwide) == 0)
	  rp = (short *) ljpeg_row (jrow++, &jh);
	if (col >= width) continue;
	FORC (jh.clrs-2)
	  ip[col + (c >> 1)*width + (c & 1)][0] = rp[jcol+c];
	ip[col][1] = rp[jcol+jh.clrs-2] - 16384;
	ip[col][2] = rp[jcol+jh.clrs-1] - 16384;
      }
    }
  }
  for (cp=model2; *cp && !isdigit(*cp); cp++);
  sscanf (cp, "%d.%d.%d", v, v+1, v+2);
  ver = (v[0]*1000 + v[1])*1000 + v[2];
  hue = (jh.sraw+1) << 2;
  if (unique_id == 0x80000218 && ver > 1000006 && ver < 3000000)
    hue = jh.sraw << 1;
  ip = (short (*)[4]) image;
  rp = ip[0];
  for (row=0; row < height; row++, ip+=width) {
    if (row & (jh.sraw >> 1))
      for (col=0; col < width; col+=2)
	for (c=1; c < 3; c++)
	  if (row == height-1)
	       ip[col][c] =  ip[col-width][c];
	  else ip[col][c] = (ip[col-width][c] + ip[col+width][c] + 1) >> 1;
    for (col=1; col < width; col+=2)
      for (c=1; c < 3; c++)
	if (col == width-1)
	     ip[col][c] =  ip[col-1][c];
	else ip[col][c] = (ip[col-1][c] + ip[col+1][c] + 1) >> 1;
  }
  for ( ; rp < ip[0]; rp+=4) {
    if (unique_id < 0x80000218) {
      pix[0] = rp[0] + rp[2] - 512;
      pix[2] = rp[0] + rp[1] - 512;
      pix[1] = rp[0] + ((-778*rp[1] - (rp[2] << 11)) >> 12) - 512;
    } else {
      rp[1] = (rp[1] << 2) + hue;
      rp[2] = (rp[2] << 2) + hue;
      pix[0] = rp[0] + ((  200*rp[1] + 22929*rp[2]) >> 14);
      pix[1] = rp[0] + ((-5640*rp[1] - 11751*rp[2]) >> 14);
      pix[2] = rp[0] + ((29040*rp[1] -   101*rp[2]) >> 14);
    }
    FORC3 rp[c] = CLIP(pix[c] * sraw_mul[c] >> 10);
  }
  ljpeg_end (&jh);
  maximum = 0x3fff;
}

void CLASS adobe_copy_pixel (int row, int col, ushort **rp)
{
  unsigned r, c;

  r = row -= top_margin;
  c = col -= left_margin;
  if (is_raw == 2 && shot_select) (*rp)++;
  if (filters) {
#ifndef LIBRAW_LIBRARY_BUILD
    if (fuji_width) {
      r = row + fuji_width - 1 - (col >> 1);
      c = row + ((col+1) >> 1);
    }
#endif
#ifdef LIBRAW_LIBRARY_BUILD
    ushort val = **rp;
    if(!(filtering_mode & LIBRAW_FILTERING_NORAWCURVE))
        val = **rp < 0x1000 ? curve[**rp] : **rp;
    if (r < height && c < width)
        BAYER(r,c) = val;
    else
        {
            ushort *dfp = get_masked_pointer(row+top_margin,col+left_margin);
            if(dfp) *dfp = val;
        }
#else
    if (r < height && c < width)
      BAYER(r,c) = **rp < 0x1000 ? curve[**rp] : **rp;
#endif
    *rp += is_raw;
  } else {
    if (r < height && c < width)
      FORC(tiff_samples)
	image[row*width+col][c] = (*rp)[c] < 0x1000 ? curve[(*rp)[c]]:(*rp)[c];
    *rp += tiff_samples;
  }
  if (is_raw == 2 && shot_select) (*rp)--;
}

void CLASS adobe_dng_load_raw_lj()
{
  unsigned save, trow=0, tcol=0, jwide, jrow, jcol, row, col;
  struct jhead jh;
  ushort *rp;

  while (trow < raw_height) {
    save = ftell(ifp);
    if (tile_length < INT_MAX)
      fseek (ifp, get4(), SEEK_SET);
    if (!ljpeg_start (&jh, 0)) break;
    jwide = jh.wide;
    if (filters) jwide *= jh.clrs;
    jwide /= is_raw;
    for (row=col=jrow=0; jrow < jh.high; jrow++) {
      rp = ljpeg_row (jrow, &jh);
      for (jcol=0; jcol < jwide; jcol++) {
	adobe_copy_pixel (trow+row, tcol+col, &rp);
	if (++col >= tile_width || col >= raw_width)
	  row += 1 + (col = 0);
      }
    }
    fseek (ifp, save+4, SEEK_SET);
    if ((tcol += tile_width) >= raw_width)
      trow += tile_length + (tcol = 0);
    ljpeg_end (&jh);
  }
}

void CLASS adobe_dng_load_raw_nc()
{
  ushort *pixel, *rp;
  int row, col;

  pixel = (ushort *) calloc (raw_width * tiff_samples, sizeof *pixel);
  merror (pixel, "adobe_dng_load_raw_nc()");
  for (row=0; row < raw_height; row++) {
    if (tiff_bps == 16)
      read_shorts (pixel, raw_width * tiff_samples);
    else {
      getbits(-1);
      for (col=0; col < raw_width * tiff_samples; col++)
	pixel[col] = getbits(tiff_bps);
    }
    for (rp=pixel, col=0; col < raw_width; col++)
      adobe_copy_pixel (row, col, &rp);
  }
  free (pixel);
}

void CLASS pentax_load_raw()
{
  ushort bit[2][13], huff[4097];
  int row, col, diff, c, i;
  ushort vpred[2][2] = {{0,0},{0,0}}, hpred[2];

  fseek (ifp, meta_offset, SEEK_SET);
  FORC(13) bit[0][c] = get2();
  FORC(13) bit[1][c] = fgetc(ifp);
  FORC(13)
    for (i=bit[0][c]; i <= ((bit[0][c]+(4096 >> bit[1][c])-1) & 4095); )
      huff[++i] = bit[1][c] << 8 | c;
  huff[0] = 12;
  fseek (ifp, data_offset, SEEK_SET);
  getbits(-1);
  for (row=0; row < raw_height; row++)
      {
#ifndef LIBRAW_LIBRARY_BUILD
          if(row >= height) break;
#endif
    for (col=0; col < raw_width; col++) {
      diff = ljpeg_diff (huff);
      if (col < 2) hpred[col] = vpred[row & 1][col] += diff;
      else	   hpred[col & 1] += diff;
      if ((unsigned) (row-top_margin) < height && col < width)
	BAYER(row-top_margin,col) = hpred[col & 1];
#ifdef LIBRAW_LIBRARY_BUILD
      else
        {
          ushort *dfp = get_masked_pointer(row,col);
          if(dfp) *dfp = hpred[col & 1];
        }
      
      if (col < width && row < height)
#endif
        if (hpred[col & 1] >> 12) derror();
    }
      }
}

void CLASS nikon_compressed_load_raw()
{
  static const uchar nikon_tree[][32] = {
    { 0,1,5,1,1,1,1,1,1,2,0,0,0,0,0,0,	/* 12-bit lossy */
      5,4,3,6,2,7,1,0,8,9,11,10,12 },
    { 0,1,5,1,1,1,1,1,1,2,0,0,0,0,0,0,	/* 12-bit lossy after split */
      0x39,0x5a,0x38,0x27,0x16,5,4,3,2,1,0,11,12,12 },
    { 0,1,4,2,3,1,2,0,0,0,0,0,0,0,0,0,  /* 12-bit lossless */
      5,4,6,3,7,2,8,1,9,0,10,11,12 },
    { 0,1,4,3,1,1,1,1,1,2,0,0,0,0,0,0,	/* 14-bit lossy */
      5,6,4,7,8,3,9,2,1,0,10,11,12,13,14 },
    { 0,1,5,1,1,1,1,1,1,1,2,0,0,0,0,0,	/* 14-bit lossy after split */
      8,0x5c,0x4b,0x3a,0x29,7,6,5,4,3,2,1,0,13,14 },
    { 0,1,4,2,2,3,1,2,0,0,0,0,0,0,0,0,	/* 14-bit lossless */
      7,6,8,5,9,4,10,3,11,12,2,0,1,13,14 } };
  ushort *huff, ver0, ver1, vpred[2][2], hpred[2], csize;
  int i, min, max, step=0, tree=0, split=0, row, col, len, shl, diff;

  fseek (ifp, meta_offset, SEEK_SET);
  ver0 = fgetc(ifp);
  ver1 = fgetc(ifp);
  if (ver0 == 0x49 || ver1 == 0x58)
    fseek (ifp, 2110, SEEK_CUR);
  if (ver0 == 0x46) tree = 2;
  if (tiff_bps == 14) tree += 3;
  read_shorts (vpred[0], 4);
  max = 1 << tiff_bps & 0x7fff;
  if ((csize = get2()) > 1)
    step = max / (csize-1);
  if (ver0 == 0x44 && ver1 == 0x20 && step > 0) {
    for (i=0; i < csize; i++)
      curve[i*step] = get2();
    for (i=0; i < max; i++)
      curve[i] = ( curve[i-i%step]*(step-i%step) +
		   curve[i-i%step+step]*(i%step) ) / step;
#ifdef LIBRAW_LIBRARY_BUILD
    color_flags.curve_state = LIBRAW_COLORSTATE_LOADED;
#endif
    fseek (ifp, meta_offset+562, SEEK_SET);
    split = get2();
  } else if (ver0 != 0x46 && csize <= 0x4001)
      {
    read_shorts (curve, max=csize);
#ifdef LIBRAW_LIBRARY_BUILD
    color_flags.curve_state = LIBRAW_COLORSTATE_LOADED;
#endif
      }
  while (curve[max-2] == curve[max-1]) max--;
  huff = make_decoder (nikon_tree[tree]);
  fseek (ifp, data_offset, SEEK_SET);
  getbits(-1);
  for (min=row=0; row < height; row++) {
    if (split && row == split) {
      free (huff);
      huff = make_decoder (nikon_tree[tree+1]);
      max += (min = 16) << 1;
    }
    for (col=0; col < raw_width; col++) {
      i = gethuff(huff);
      len = i & 15;
      shl = i >> 4;
      diff = ((getbits(len-shl) << 1) + 1) << shl >> 1;
      if ((diff & (1 << (len-1))) == 0)
	diff -= (1 << len) - !shl;
      if (col < 2) hpred[col] = vpred[row & 1][col] += diff;
      else	   hpred[col & 1] += diff;
      if ((ushort)(hpred[col & 1] + min) >= max) derror();
#ifndef LIBRAW_LIBRARY_BUILD
      if ((unsigned) (col-left_margin) < width)
	BAYER(row,col-left_margin) =  curve[LIM((short)hpred[col & 1],0,0x3fff)];
#else
      ushort xval = hpred[col & 1];
      if(!(filtering_mode & LIBRAW_FILTERING_NORAWCURVE))
          xval = curve[LIM((short)xval,0,0x3fff)];
      if ((unsigned) (col-left_margin) < width)
          {
              BAYER(row,col-left_margin) =  xval;
          }
      else
        {
          ushort *dfp = get_masked_pointer(row,col);
          if(dfp) *dfp = xval;
        }
#endif

    }
  }
  free (huff);
}

/*
   Figure out if a NEF file is compressed.  These fancy heuristics
   are only needed for the D100, thanks to a bug in some cameras
   that tags all images as "compressed".
 */
int CLASS nikon_is_compressed()
{
  uchar test[256];
  int i;

  fseek (ifp, data_offset, SEEK_SET);
  fread (test, 1, 256, ifp);
  for (i=15; i < 256; i+=16)
    if (test[i]) return 1;
  return 0;
}

/*
   Returns 1 for a Coolpix 995, 0 for anything else.
 */
int CLASS nikon_e995()
{
  int i, histo[256];
  const uchar often[] = { 0x00, 0x55, 0xaa, 0xff };

  memset (histo, 0, sizeof histo);
  fseek (ifp, -2000, SEEK_END);
  for (i=0; i < 2000; i++)
    histo[fgetc(ifp)]++;
  for (i=0; i < 4; i++)
    if (histo[often[i]] < 200)
      return 0;
  return 1;
}

/*
   Returns 1 for a Coolpix 2100, 0 for anything else.
 */
int CLASS nikon_e2100()
{
  uchar t[12];
  int i;

  fseek (ifp, 0, SEEK_SET);
  for (i=0; i < 1024; i++) {
    fread (t, 1, 12, ifp);
    if (((t[2] & t[4] & t[7] & t[9]) >> 4
	& t[1] & t[6] & t[8] & t[11] & 3) != 3)
      return 0;
  }
  return 1;
}

void CLASS nikon_3700()
{
  int bits, i;
  uchar dp[24];
  static const struct {
    int bits;
    char t_make[12], t_model[15];
  } table[] = {
    { 0x00, "PENTAX",  "Optio 33WR" },
    { 0x03, "NIKON",   "E3200" },
    { 0x32, "NIKON",   "E3700" },
    { 0x33, "OLYMPUS", "C740UZ" } };

  fseek (ifp, 3072, SEEK_SET);
  fread (dp, 1, 24, ifp);
  bits = (dp[8] & 3) << 4 | (dp[20] & 3);
  for (i=0; i < sizeof table / sizeof *table; i++)
    if (bits == table[i].bits) {
      strcpy (make,  table[i].t_make );
      strcpy (model, table[i].t_model);
    }
}

/*
   Separates a Minolta DiMAGE Z2 from a Nikon E4300.
 */
int CLASS minolta_z2()
{
  int i, nz;
  char tail[424];

  fseek (ifp, -sizeof tail, SEEK_END);
  fread (tail, 1, sizeof tail, ifp);
  for (nz=i=0; i < sizeof tail; i++)
    if (tail[i]) nz++;
  return nz > 20;
}

/*
   The Fuji Super CCD is just a Bayer grid rotated 45 degrees.
 */
void CLASS fuji_load_raw()
{
  ushort *pixel;
#ifndef LIBRAW_LIBRARY_BUILD
  int wide, row, col, r, c;

  fseek (ifp, (top_margin*raw_width + left_margin) * 2, SEEK_CUR);
  wide = fuji_width << !fuji_layout;
  pixel = (ushort *) calloc (wide, sizeof *pixel);
  merror (pixel, "fuji_load_raw()");
  for (row=0; row < raw_height; row++) {
    read_shorts (pixel, wide);
    fseek (ifp, 2*(raw_width - wide), SEEK_CUR);
    for (col=0; col < wide; col++) {
      if (fuji_layout) {
	r = fuji_width - 1 - col + (row >> 1);
	c = col + ((row+1) >> 1);
      } else {
	r = fuji_width - 1 + row - (col >> 1);
	c = row + ((col+1) >> 1);
      }
      BAYER(r,c) = pixel[col];
    }
  }
  free (pixel);
#else
  int row,col;
  int wide, r, c;
  pixel = (ushort *) calloc (raw_width, sizeof *pixel);
  merror (pixel, "fuji_load_raw()");
  for (row=0; row < raw_height; row++) {
    read_shorts (pixel, raw_width);
    for (col=0; col < raw_width; col++) {
        if(col >= left_margin && col < width+left_margin
           && row >= top_margin && row < height+top_margin)
            {
                int rrow = row-top_margin;
                int ccol = col-left_margin;
                if (fuji_layout) {
                    r = fuji_width - 1 - ccol + (rrow >> 1);
                    c = ccol + ((rrow+1) >> 1);
                } else {
                    r = fuji_width - 1 + rrow - (ccol >> 1);
                    c = rrow + ((ccol+1) >> 1);
                }

                image[((row-top_margin) >> shrink)*iwidth + ((col-left_margin) >> shrink)][FC(r,c)] = pixel[col];
            }
        else
            {
                ushort *dfp = get_masked_pointer(row,col);
                if(dfp) *dfp = pixel[col];
            }
    }
  }
  free (pixel);
#endif
}
void CLASS ppm_thumb()
{
  char *thumb;
  thumb_length = thumb_width*thumb_height*3;
  thumb = (char *) malloc (thumb_length);
  merror (thumb, "ppm_thumb()");
  fprintf (ofp, "P6\n%d %d\n255\n", thumb_width, thumb_height);
  fread  (thumb, 1, thumb_length, ifp);
  fwrite (thumb, 1, thumb_length, ofp);
  free (thumb);
}

void CLASS layer_thumb()
{
  int i, c;
  char *thumb, map[][4] = { "012","102" };

  colors = thumb_misc >> 5 & 7;
  thumb_length = thumb_width*thumb_height;
  thumb = (char *) calloc (colors, thumb_length);
  merror (thumb, "layer_thumb()");
  fprintf (ofp, "P%d\n%d %d\n255\n",
	5 + (colors >> 1), thumb_width, thumb_height);
  fread (thumb, thumb_length, colors, ifp);
  for (i=0; i < thumb_length; i++)
    FORCC putc (thumb[i+thumb_length*(map[thumb_misc >> 8][c]-'0')], ofp);
  free (thumb);
}

void CLASS rollei_thumb()
{
  unsigned i;
  ushort *thumb;

  thumb_length = thumb_width * thumb_height;
  thumb = (ushort *) calloc (thumb_length, 2);
  merror (thumb, "rollei_thumb()");
  fprintf (ofp, "P6\n%d %d\n255\n", thumb_width, thumb_height);
  read_shorts (thumb, thumb_length);
  for (i=0; i < thumb_length; i++) {
    putc (thumb[i] << 3, ofp);
    putc (thumb[i] >> 5  << 2, ofp);
    putc (thumb[i] >> 11 << 3, ofp);
  }
  free (thumb);
}

void CLASS rollei_load_raw()
{
  uchar pixel[10];
  unsigned iten=0, isix, i, buffer=0, row, col, todo[16];

  isix = raw_width * raw_height * 5 / 8;
  while (fread (pixel, 1, 10, ifp) == 10) {
    for (i=0; i < 10; i+=2) {
      todo[i]   = iten++;
      todo[i+1] = pixel[i] << 8 | pixel[i+1];
      buffer    = pixel[i] >> 2 | buffer << 6;
    }
    for (   ; i < 16; i+=2) {
      todo[i]   = isix++;
      todo[i+1] = buffer >> (14-i)*5;
    }
    for (i=0; i < 16; i+=2) {
      row = todo[i] / raw_width - top_margin;
      col = todo[i] % raw_width - left_margin;
      if (row < height && col < width)
	BAYER(row,col) = (todo[i+1] & 0x3ff);
#ifdef LIBRAW_LIBRARY_BUILD
      else
          {
              ushort *dfp = get_masked_pointer(todo[i] / raw_width,todo[i] % raw_width);
              if(dfp) *dfp = (todo[i+1] & 0x3ff);
          }
#endif
    }
  }
  maximum = 0x3ff;
}

int CLASS bayer (unsigned row, unsigned col)
{
  return (row < height && col < width) ? BAYER(row,col) : 0;
}

void CLASS phase_one_flat_field (int is_float, int nc)
{
  ushort head[8];
  unsigned wide, y, x, c, rend, cend, row, col;
  float *mrow, num, mult[4];

  read_shorts (head, 8);
  wide = head[2] / head[4];
  mrow = (float *) calloc (nc*wide, sizeof *mrow);
  merror (mrow, "phase_one_flat_field()");
  for (y=0; y < head[3] / head[5]; y++) {
    for (x=0; x < wide; x++)
      for (c=0; c < nc; c+=2) {
	num = is_float ? getreal(11) : get2()/32768.0;
	if (y==0) mrow[c*wide+x] = num;
	else mrow[(c+1)*wide+x] = (num - mrow[c*wide+x]) / head[5];
      }
    if (y==0) continue;
    rend = head[1]-top_margin + y*head[5];
    for (row = rend-head[5]; row < height && row < rend; row++) {
      for (x=1; x < wide; x++) {
	for (c=0; c < nc; c+=2) {
	  mult[c] = mrow[c*wide+x-1];
	  mult[c+1] = (mrow[c*wide+x] - mult[c]) / head[4];
	}
	cend = head[0]-left_margin + x*head[4];
	for (col = cend-head[4]; col < width && col < cend; col++) {
	  c = nc > 2 ? FC(row,col) : 0;
	  if (!(c & 1)) {
	    c = BAYER(row,col) * mult[c];
	    BAYER(row,col) = LIM(c,0,65535);
	  }
	  for (c=0; c < nc; c+=2)
	    mult[c] += mult[c+1];
	}
      }
      for (x=0; x < wide; x++)
	for (c=0; c < nc; c+=2)
	  mrow[c*wide+x] += mrow[(c+1)*wide+x];
    }
  }
  free (mrow);
}

void CLASS phase_one_correct()
{
  unsigned entries, tag, data, save, col, row, type;
  int len, i, j, k, cip, val[4], dev[4], sum, max;
  int head[9], diff, mindiff=INT_MAX, off_412=0;
  static const signed char dir[12][2] =
    { {-1,-1}, {-1,1}, {1,-1}, {1,1}, {-2,0}, {0,-2}, {0,2}, {2,0},
      {-2,-2}, {-2,2}, {2,-2}, {2,2} };
  float poly[8], num, cfrac, frac, mult[2], *yval[2];
  ushort *xval[2];

  if (half_size || !meta_length) return;
#ifdef DCRAW_VERBOSE
  if (verbose) fprintf (stderr,_("Phase One correction...\n"));
#endif
  fseek (ifp, meta_offset, SEEK_SET);
  order = get2();
  fseek (ifp, 6, SEEK_CUR);
  fseek (ifp, meta_offset+get4(), SEEK_SET);
  entries = get4();  get4();
  while (entries--) {
    tag  = get4();
    len  = get4();
    data = get4();
    save = ftell(ifp);
    fseek (ifp, meta_offset+data, SEEK_SET);
    if (tag == 0x419) {				/* Polynomial curve */
      for (get4(), i=0; i < 8; i++)
	poly[i] = getreal(11);
      poly[3] += (ph1.tag_210 - poly[7]) * poly[6] + 1;
      for (i=0; i < 0x10000; i++) {
	num = (poly[5]*i + poly[3])*i + poly[1];
	curve[i] = LIM(num,0,65535);
      } goto apply;				/* apply to right half */
    } else if (tag == 0x41a) {			/* Polynomial curve */
      for (i=0; i < 4; i++)
	poly[i] = getreal(11);
      for (i=0; i < 0x10000; i++) {
	for (num=0, j=4; j--; )
	  num = num * i + poly[j];
	curve[i] = LIM(num+i,0,65535);
      } apply:					/* apply to whole image */
      for (row=0; row < height; row++)
	for (col = (tag & 1)*ph1.split_col; col < width; col++)
	  BAYER(row,col) = curve[BAYER(row,col)];
    } else if (tag == 0x400) {			/* Sensor defects */
      while ((len -= 8) >= 0) {
	col  = get2() - left_margin;
	row  = get2() - top_margin;
	type = get2(); get2();
	if (col >= width) continue;
	if (type == 131)			/* Bad column */
	  for (row=0; row < height; row++)
	    if (FC(row,col) == 1) {
	      for (sum=i=0; i < 4; i++)
		sum += val[i] = bayer (row+dir[i][0], col+dir[i][1]);
	      for (max=i=0; i < 4; i++) {
		dev[i] = abs((val[i] << 2) - sum);
		if (dev[max] < dev[i]) max = i;
	      }
	      BAYER(row,col) = (sum - val[max])/3.0 + 0.5;
	    } else {
	      for (sum=0, i=8; i < 12; i++)
		sum += bayer (row+dir[i][0], col+dir[i][1]);
	      BAYER(row,col) = 0.5 + sum * 0.0732233 +
		(bayer(row,col-2) + bayer(row,col+2)) * 0.3535534;
	    }
	else if (type == 129) {			/* Bad pixel */
	  if (row >= height) continue;
	  j = (FC(row,col) != 1) * 4;
	  for (sum=0, i=j; i < j+8; i++)
	    sum += bayer (row+dir[i][0], col+dir[i][1]);
	  BAYER(row,col) = (sum + 4) >> 3;
	}
      }
    } else if (tag == 0x401) {			/* All-color flat fields */
      phase_one_flat_field (1, 2);
    } else if (tag == 0x416 || tag == 0x410) {
      phase_one_flat_field (0, 2);
    } else if (tag == 0x40b) {			/* Red+blue flat field */
      phase_one_flat_field (0, 4);
    } else if (tag == 0x412) {
      fseek (ifp, 36, SEEK_CUR);
      diff = abs (get2() - ph1.tag_21a);
      if (mindiff > diff) {
	mindiff = diff;
	off_412 = ftell(ifp) - 38;
      }
    }
    fseek (ifp, save, SEEK_SET);
  }
  if (off_412) {
    fseek (ifp, off_412, SEEK_SET);
    for (i=0; i < 9; i++) head[i] = get4() & 0x7fff;
    yval[0] = (float *) calloc (head[1]*head[3] + head[2]*head[4], 6);
    merror (yval[0], "phase_one_correct()");
    yval[1] = (float  *) (yval[0] + head[1]*head[3]);
    xval[0] = (ushort *) (yval[1] + head[2]*head[4]);
    xval[1] = (ushort *) (xval[0] + head[1]*head[3]);
    get2();
    for (i=0; i < 2; i++)
      for (j=0; j < head[i+1]*head[i+3]; j++)
	yval[i][j] = getreal(11);
    for (i=0; i < 2; i++)
      for (j=0; j < head[i+1]*head[i+3]; j++)
	xval[i][j] = get2();
    for (row=0; row < height; row++)
      for (col=0; col < width; col++) {
	cfrac = (float) col * head[3] / raw_width;
	cfrac -= cip = cfrac;
	num = BAYER(row,col) * 0.5;
	for (i=cip; i < cip+2; i++) {
	  for (k=j=0; j < head[1]; j++)
	    if (num < xval[0][k = head[1]*i+j]) break;
	  frac = (j == 0 || j == head[1]) ? 0 :
		(xval[0][k] - num) / (xval[0][k] - xval[0][k-1]);
	  mult[i-cip] = yval[0][k-1] * frac + yval[0][k] * (1-frac);
	}
	i = ((mult[0] * (1-cfrac) + mult[1] * cfrac)
		* (row + top_margin) + num) * 2;
	BAYER(row,col) = LIM(i,0,65535);
      }
    free (yval[0]);
  }
}

void CLASS phase_one_load_raw()
{
  int row, col, a, b;
  ushort *pixel, akey, bkey, mask;

  fseek (ifp, ph1.key_off, SEEK_SET);
  akey = get2();
  bkey = get2();
  mask = ph1.format == 1 ? 0x5555:0x1354;
#ifndef LIBRAW_LIBRARY_BUILD
  fseek (ifp, data_offset + top_margin*raw_width*2, SEEK_SET);
  pixel = (ushort *) calloc (raw_width, sizeof *pixel);
  merror (pixel, "phase_one_load_raw()");
  for (row=0; row < height; row++) {
    read_shorts (pixel, raw_width);
    for (col=0; col < raw_width; col+=2) {
      a = pixel[col+0] ^ akey;
      b = pixel[col+1] ^ bkey;
      pixel[col+0] = (a & mask) | (b & ~mask);
      pixel[col+1] = (b & mask) | (a & ~mask);
    }
    for (col=0; col < width; col++)
      BAYER(row,col) = pixel[col+left_margin];
  }
  free (pixel);
#else
  fseek (ifp, data_offset, SEEK_SET);
  pixel = (ushort *) calloc (raw_width, sizeof *pixel);
  merror (pixel, "phase_one_load_raw()");
  for (row=0; row < raw_height; row++) {
    read_shorts (pixel, raw_width);
    for (col=0; col < raw_width; col+=2) {
      a = pixel[col+0] ^ akey;
      b = pixel[col+1] ^ bkey;
      pixel[col+0] = (a & mask) | (b & ~mask);
      pixel[col+1] = (b & mask) | (a & ~mask);
    }
    for (col=0; col < raw_width; col++)
        {
            ushort *dfp = get_masked_pointer(row,col);
            if(dfp)
                *dfp = pixel[col];
            else
                BAYER(row-top_margin,col-left_margin) = pixel[col];
        }
  }
  free (pixel);
  if(!( filtering_mode & LIBRAW_FILTERING_NORAWCURVE) )
#endif
  phase_one_correct();
}

unsigned CLASS ph1_bithuff (int nbits, ushort *huff)
{
#ifndef LIBRAW_NOTHREADS
#define bitbuf tls->ph1_bits.bitbuf
#define vbits  tls->ph1_bits.vbits    
#else
  static UINT64 bitbuf=0;
  static int vbits=0;
#endif
  unsigned c;

  if (nbits == -1)
    return bitbuf = vbits = 0;
  if (nbits == 0) return 0;
  if (vbits < nbits) {
    bitbuf = bitbuf << 32 | get4();
    vbits += 32;
  }
  c = bitbuf << (64-vbits) >> (64-nbits);
  if (huff) {
    vbits -= huff[c] >> 8;
    return (uchar) huff[c];
  }
  vbits -= nbits;
  return c;
#ifndef LIBRAW_NOTHREADS
#undef bitbuf
#undef vbits
#endif
}
#define ph1_bits(n) ph1_bithuff(n,0)
#define ph1_huff(h) ph1_bithuff(*h,h+1)

void CLASS phase_one_load_raw_c()
{
  static const int length[] = { 8,7,6,9,11,10,5,12,14,13 };
  int *offset, len[2], pred[2], row, col, i, j;
  ushort *pixel;
  short (*t_black)[2];

  pixel = (ushort *) calloc (raw_width + raw_height*4, 2);
  merror (pixel, "phase_one_load_raw_c()");
  offset = (int *) (pixel + raw_width);
  fseek (ifp, strip_offset, SEEK_SET);
  for (row=0; row < raw_height; row++)
    offset[row] = get4();
  t_black = (short (*)[2]) offset + raw_height;
  fseek (ifp, ph1.black_off, SEEK_SET);
  if (ph1.black_off)
      {
    read_shorts ((ushort *) t_black[0], raw_height*2);
#ifdef LIBRAW_LIBRARY_BUILD
    imgdata.masked_pixels.ph1_black = (ushort (*)[2])calloc(raw_height*2,sizeof(ushort));
    merror (imgdata.masked_pixels.ph1_black, "phase_one_load_raw_c()");
    memmove(imgdata.masked_pixels.ph1_black,(ushort *) t_black[0],raw_height*2*sizeof(ushort));
#endif
      }
  for (i=0; i < 256; i++)
    curve[i] = i*i / 3.969 + 0.5;
#ifdef LIBRAW_LIBRARY_BUILD
  color_flags.curve_state = LIBRAW_COLORSTATE_CALCULATED;
#endif
  for (row=0; row < raw_height; row++) {
    fseek (ifp, data_offset + offset[row], SEEK_SET);
    ph1_bits(-1);
    pred[0] = pred[1] = 0;
    for (col=0; col < raw_width; col++) {
      if (col >= (raw_width & -8))
	len[0] = len[1] = 14;
      else if ((col & 7) == 0)
	for (i=0; i < 2; i++) {
	  for (j=0; j < 5 && !ph1_bits(1); j++);
	  if (j--) len[i] = length[j*2 + ph1_bits(1)];
	}
      if ((i = len[col & 1]) == 14)
	pixel[col] = pred[col & 1] = ph1_bits(16);
      else
	pixel[col] = pred[col & 1] += ph1_bits(i) + 1 - (1 << (i - 1));
      if (pred[col & 1] >> 16) derror();
#ifdef LIBRAW_LIBRARY_BUILD
  if(!( filtering_mode & LIBRAW_FILTERING_NORAWCURVE) )
#endif
      if (ph1.format == 5 && pixel[col] < 256)
	pixel[col] = curve[pixel[col]];
    }
    if ((unsigned) (row-top_margin) < height)
#ifndef LIBRAW_LIBRARY_BUILD
      for (col=0; col < width; col++) {
	i = (pixel[col+left_margin] << 2)
		- ph1.t_black + t_black[row][col >= ph1.split_col];
	if (i > 0) BAYER(row-top_margin,col) = i;
      }
#else
    {
      for (col=0; col < raw_width; col++) {
          if( filtering_mode & LIBRAW_FILTERING_NOBLACKS)  
              i = (pixel[col] << 2);
          else
              i = (pixel[col] << 2)
                  - ph1.t_black + t_black[row][(col /* - left_margin */) >= ph1.split_col]; // changed to fix Coffin's bug!
          if(col >= left_margin && col < width+left_margin)
              {
                  if (i > 0) BAYER(row-top_margin,col-left_margin) = i;
              }
          else
              {
                  ushort *dfp = get_masked_pointer(row,col);
                  if(i>0 && dfp) *dfp = i;
              }
      }
    }
    else
        {
            // top-bottom fields
            for (col=0; col < raw_width; col++) {
                i = (pixel[col] << 2)
                    - ph1.t_black + t_black[row][(col+left_margin) >= ph1.split_col];
                if (i > 0) 
                    {
                        ushort *dfp = get_masked_pointer(row,col);
                        if(dfp) *dfp = i;
                    }
            }
        }
#endif
  }
  free (pixel);
#ifdef LIBRAW_LIBRARY_BUILD
  if(!( filtering_mode & LIBRAW_FILTERING_NORAWCURVE) )
#endif
  phase_one_correct();
  maximum = 0xfffc - ph1.t_black;
}

void CLASS hasselblad_load_raw()
{
  struct jhead jh;
  int row, col, pred[2], len[2], diff, c;

  if (!ljpeg_start (&jh, 0)) return;
  order = 0x4949;
  ph1_bits(-1);
  for (row=-top_margin; row < raw_height-top_margin; row++) {
    pred[0] = pred[1] = 0x8000;
    for (col=-left_margin; col < raw_width-left_margin; col+=2) {
      FORC(2) len[c] = ph1_huff(jh.huff[0]);
      FORC(2) {
	diff = ph1_bits(len[c]);
	if ((diff & (1 << (len[c]-1))) == 0)
	  diff -= (1 << len[c]) - 1;
	if (diff == 65535) diff = -32768;
	pred[c] += diff;
	if (row >= 0 && row < height && (unsigned)(col+c) < width)
	  BAYER(row,col+c) = pred[c];
#ifdef LIBRAW_LIBRARY_BUILD
        else
            {
                ushort *dfp = get_masked_pointer(row+top_margin,col+left_margin+c);
                if(dfp) *dfp = pred[c];
            }
#endif
      }
    }
  }
  ljpeg_end (&jh);
  maximum = 0xffff;
}

void CLASS leaf_hdr_load_raw()
{
  ushort *pixel;
  unsigned tile=0, r, c, row, col;

  pixel = (ushort *) calloc (raw_width, sizeof *pixel);
  merror (pixel, "leaf_hdr_load_raw()");
  FORC(tiff_samples)
    for (r=0; r < raw_height; r++) {
      if (r % tile_length == 0) {
	fseek (ifp, data_offset + 4*tile++, SEEK_SET);
	fseek (ifp, get4() + 2*left_margin, SEEK_SET);
      }
      if (filters && c != shot_select) continue;
      read_shorts (pixel, raw_width);
      if ((row = r - top_margin) >= height) continue;
      for (col=0; col < width; col++)
	if (filters)  BAYER(row,col) = pixel[col];
	else image[row*width+col][c] = pixel[col];
    }
  free (pixel);
  if (!filters) {
    maximum = 0xffff;
    raw_color = 1;
  }
}

void CLASS sinar_4shot_load_raw()
{
  ushort *pixel;
  unsigned shot, row, col, r, c;

  if ((shot = shot_select) || half_size) {
    if (shot) shot--;
    if (shot > 3) shot = 3;
    fseek (ifp, data_offset + shot*4, SEEK_SET);
    fseek (ifp, get4(), SEEK_SET);
    unpacked_load_raw();
    return;
  }
  free (image);
  image = (ushort (*)[4])
	calloc ((iheight=height)*(iwidth=width), sizeof *image);
  merror (image, "sinar_4shot_load_raw()");
  pixel = (ushort *) calloc (raw_width, sizeof *pixel);
  merror (pixel, "sinar_4shot_load_raw()");
  for (shot=0; shot < 4; shot++) {
    fseek (ifp, data_offset + shot*4, SEEK_SET);
    fseek (ifp, get4(), SEEK_SET);
    for (row=0; row < raw_height; row++) {
      read_shorts (pixel, raw_width);
      if ((r = row-top_margin - (shot >> 1 & 1)) >= height) continue;
      for (col=0; col < raw_width; col++) {
	if ((c = col-left_margin - (shot & 1)) >= width) continue;
        image[r*width+c][FC(row,col)] = pixel[col];
      }
    }
  }
  free (pixel);
  shrink = filters = 0;
}

void CLASS imacon_full_load_raw()
{
  int row, col;

  for (row=0; row < height; row++)
    for (col=0; col < width; col++)
      read_shorts (image[row*width+col], 3);
}

void CLASS packed_load_raw()
{
  int vbits=0, bwide, pwide, rbits, bite, half, irow, row, col, val, i;
  UINT64 bitbuf=0;

  if (raw_width * 8 >= width * tiff_bps)	/* Is raw_width in bytes? */
       pwide = (bwide = raw_width) * 8 / tiff_bps;
  else bwide = (pwide = raw_width) * tiff_bps / 8;
  rbits = bwide * 8 - pwide * tiff_bps;
  if (load_flags & 1) bwide = bwide * 16 / 15;
  fseek (ifp, top_margin*bwide, SEEK_CUR);
  bite = 8 + (load_flags & 24);
  half = (height+1) >> 1;
  for (irow=0; irow < height; irow++) {
    row = irow;
    if (load_flags & 2 &&
	(row = irow % half * 2 + irow / half) == 1 &&
	load_flags & 4) {
      if (vbits=0, tiff_compress)
	fseek (ifp, data_offset - (-half*bwide & -2048), SEEK_SET);
      else {
	fseek (ifp, 0, SEEK_END);
	fseek (ifp, ftell(ifp) >> 3 << 2, SEEK_SET);
      }
    }
    for (col=0; col < pwide; col++) {
      for (vbits -= tiff_bps; vbits < 0; vbits += bite) {
	bitbuf <<= bite;
	for (i=0; i < bite; i+=8)
	  bitbuf |= (unsigned) (fgetc(ifp) << i);
      }
      val = bitbuf << (64-tiff_bps-vbits) >> (64-tiff_bps);
      i = (col ^ (bite == 24)) - left_margin;
      if ((unsigned) i < width)
	BAYER(row,i) = val << (load_flags >> 6);
      else if (load_flags & 32)
#ifdef LIBRAW_LIBRARY_BUILD
          {
              ushort *dfp = get_masked_pointer(row,col);
              if(dfp) *dfp = val << (load_flags >> 6);
#endif
	black += val;
#ifdef LIBRAW_LIBRARY_BUILD
          }
#endif
      if (load_flags & 1 && (col % 10) == 9 &&
	fgetc(ifp) && col < width+left_margin) derror();
    }
    vbits -= rbits;
  }
  if (load_flags & 32 && pwide > width)
    black /= (pwide - width) * height;
}

void CLASS unpacked_load_raw()
{
  ushort *pixel;
  int row, col, bits=0;

  while (1 << ++bits < maximum);
#ifndef LIBRAW_LIBRARY_BUILD
  fseek (ifp, (top_margin*raw_width + left_margin) * 2, SEEK_CUR);
  pixel = (ushort *) calloc (width, sizeof *pixel);
  merror (pixel, "unpacked_load_raw()");
  for (row=0; row < height; row++) {
    read_shorts (pixel, width);
    fseek (ifp, 2*(raw_width - width), SEEK_CUR);
    for (col=0; col < width; col++)
      if ((BAYER2(row,col) = pixel[col]) >> bits) derror();
  }
  free (pixel);
#else
  // fseek (ifp, (top_margin*raw_width + left_margin) * 2, SEEK_CUR);
  pixel = (ushort *) calloc (raw_width, sizeof *pixel);
  merror (pixel, "unpacked_load_raw()");
  for (row=0; row < raw_height; row++) {
    read_shorts (pixel, raw_width);
    //fseek (ifp, 2*(raw_width - width), SEEK_CUR);
    for (col=0; col < raw_width; col++)
        {
            ushort *dfp = get_masked_pointer(row,col);
            if(dfp) 
                *dfp = pixel[col];
            else
                {
                    if ((BAYER2(row-top_margin,col-left_margin) = pixel[col]) >> bits) derror();
                }
        }
  }
  free (pixel);
#endif
}

void CLASS nokia_load_raw()
{
  uchar  *data,  *dp;
  ushort *pixel, *pix;
  int dwide, row, c;

  dwide = raw_width * 5 / 4;
  data = (uchar *) malloc (dwide + raw_width*2);
  merror (data, "nokia_load_raw()");
  pixel = (ushort *) (data + dwide);
  for (row=0; row < raw_height; row++) {
    if (fread (data, 1, dwide, ifp) < dwide) derror();
    for (dp=data, pix=pixel; pix < pixel+raw_width; dp+=5, pix+=4)
      FORC4 pix[c] = (dp[c] << 2) | (dp[4] >> (c << 1) & 3);
    if (row < top_margin)
#ifdef LIBRAW_LIBRARY_BUILD
        {
            int col;
            for(col=0;col<width;col++)
                {
                    ushort *dfp = get_masked_pointer(row,col);
                    if(dfp) 
                        *dfp = pixel[col];
                }
            FORC(width) black += pixel[c];
        }
#else
      FORC(width) black += pixel[c];
#endif
    else
      FORC(width) BAYER(row-top_margin,c) = pixel[c];
  }
  free (data);
  if (top_margin) black /= top_margin * width;
  maximum = 0x3ff;
}

unsigned CLASS pana_bits (int nbits)
{
#ifndef LIBRAW_NOTHREADS
#define buf tls->pana_bits.buf
#define vbits tls->pana_bits.vbits   
#else
  static uchar buf[0x4000];
  static int vbits;
#endif
  int byte;

  if (!nbits) return vbits=0;
  if (!vbits) {
    fread (buf+load_flags, 1, 0x4000-load_flags, ifp);
    fread (buf, 1, load_flags, ifp);
  }
  vbits = (vbits - nbits) & 0x1ffff;
  byte = vbits >> 3 ^ 0x3ff0;
  return (buf[byte] | buf[byte+1] << 8) >> (vbits & 7) & ~(-1 << nbits);
#ifndef LIBRAW_NOTHREADS
#undef buf
#undef vbits
#endif
}

void CLASS panasonic_load_raw()
{
  int row, col, i, j, sh=0, pred[2], nonz[2];

  pana_bits(0);
  for (row=0; row < height; row++)
    for (col=0; col < raw_width; col++) {
      if ((i = col % 14) == 0)
	pred[0] = pred[1] = nonz[0] = nonz[1] = 0;
      if (i % 3 == 2) sh = 4 >> (3 - pana_bits(2));
      if (nonz[i & 1]) {
	if ((j = pana_bits(8))) {
	  if ((pred[i & 1] -= 0x80 << sh) < 0 || sh == 4)
	       pred[i & 1] &= ~(-1 << sh);
	  pred[i & 1] += j << sh;
	}
      } else if ((nonz[i & 1] = pana_bits(8)) || i > 11)
	pred[i & 1] = nonz[i & 1] << 4 | pana_bits(4);
      if (col < width)
      if ((BAYER(row,col) = pred[col & 1]) > 4098) derror();
#ifdef LIBRAW_LIBRARY_BUILD
      if(col>=width)
          {
              ushort *dfp = get_masked_pointer(row,col);
              if(dfp)*dfp = pred[col & 1];
          }
#endif
    }
}

void CLASS olympus_load_raw()
{
  ushort huff[4096];
  int row, col, nbits, sign, low, high, i, c, w, n, nw;
  int acarry[2][3], *carry, pred, diff;

  huff[n=0] = 0xc0c;
  for (i=12; i--; )
    FORC(2048 >> i) huff[++n] = (i+1) << 8 | i;
  fseek (ifp, 7, SEEK_CUR);
  getbits(-1);
  for (row=0; row < height; row++) {
    memset (acarry, 0, sizeof acarry);
    for (col=0; col < raw_width; col++) {
      carry = acarry[col & 1];
      i = 2 * (carry[2] < 3);
      for (nbits=2+i; (ushort) carry[0] >> (nbits+i); nbits++);
      low = (sign = getbits(3)) & 3;
      sign = sign << 29 >> 31;
      if ((high = getbithuff(12,huff)) == 12)
	high = getbits(16-nbits) >> 1;
      carry[0] = (high << nbits) | getbits(nbits);
      diff = (carry[0] ^ sign) + carry[1];
      carry[1] = (diff*3 + carry[1]) >> 5;
      carry[2] = carry[0] > 16 ? 0 : carry[2]+1;
      if (col >= width) continue;
      if (row < 2 && col < 2) pred = 0;
      else if (row < 2) pred = BAYER(row,col-2);
      else if (col < 2) pred = BAYER(row-2,col);
      else {
	w  = BAYER(row,col-2);
	n  = BAYER(row-2,col);
	nw = BAYER(row-2,col-2);
	if ((w < nw && nw < n) || (n < nw && nw < w)) {
	  if (ABS(w-nw) > 32 || ABS(n-nw) > 32)
	    pred = w + n - nw;
	  else pred = (w + n) >> 1;
	} else pred = ABS(w-nw) > ABS(n-nw) ? w : n;
      }
      if ((BAYER(row,col) = pred + ((diff << 2) | low)) >> 12) derror();
    }
  }
}

void CLASS minolta_rd175_load_raw()
{
  uchar pixel[768];
  unsigned irow, box, row, col;

  for (irow=0; irow < 1481; irow++) {
    if (fread (pixel, 1, 768, ifp) < 768) derror();
    box = irow / 82;
    row = irow % 82 * 12 + ((box < 12) ? box | 1 : (box-12)*2);
    switch (irow) {
      case 1477: case 1479: continue;
      case 1476: row = 984; break;
      case 1480: row = 985; break;
      case 1478: row = 985; box = 1;
    }
    if ((box < 12) && (box & 1)) {
      for (col=0; col < 1533; col++, row ^= 1)
	if (col != 1) BAYER(row,col) = (col+1) & 2 ?
		   pixel[col/2-1] + pixel[col/2+1] : pixel[col/2] << 1;
      BAYER(row,1)    = pixel[1]   << 1;
      BAYER(row,1533) = pixel[765] << 1;
    } else
      for (col=row & 1; col < 1534; col+=2)
	BAYER(row,col) = pixel[col/2] << 1;
  }
  maximum = 0xff << 1;
}

void CLASS quicktake_100_load_raw()
{
  uchar pixel[484][644];
  static const short gstep[16] =
  { -89,-60,-44,-32,-22,-15,-8,-2,2,8,15,22,32,44,60,89 };
  static const short rstep[6][4] =
  { {  -3,-1,1,3  }, {  -5,-1,1,5  }, {  -8,-2,2,8  },
    { -13,-3,3,13 }, { -19,-4,4,19 }, { -28,-6,6,28 } };
  static const short t_curve[256] =
  { 0,1,2,3,4,5,6,7,8,9,11,12,13,14,15,16,17,18,19,20,21,22,23,24,25,26,27,
    28,29,30,32,33,34,35,36,37,38,39,40,41,42,43,44,45,46,47,48,49,50,51,53,
    54,55,56,57,58,59,60,61,62,63,64,65,66,67,68,69,70,71,72,74,75,76,77,78,
    79,80,81,82,83,84,86,88,90,92,94,97,99,101,103,105,107,110,112,114,116,
    118,120,123,125,127,129,131,134,136,138,140,142,144,147,149,151,153,155,
    158,160,162,164,166,168,171,173,175,177,179,181,184,186,188,190,192,195,
    197,199,201,203,205,208,210,212,214,216,218,221,223,226,230,235,239,244,
    248,252,257,261,265,270,274,278,283,287,291,296,300,305,309,313,318,322,
    326,331,335,339,344,348,352,357,361,365,370,374,379,383,387,392,396,400,
    405,409,413,418,422,426,431,435,440,444,448,453,457,461,466,470,474,479,
    483,487,492,496,500,508,519,531,542,553,564,575,587,598,609,620,631,643,
    654,665,676,687,698,710,721,732,743,754,766,777,788,799,810,822,833,844,
    855,866,878,889,900,911,922,933,945,956,967,978,989,1001,1012,1023 };
  int rb, row, col, sharp, val=0;

  getbits(-1);
  memset (pixel, 0x80, sizeof pixel);
  for (row=2; row < height+2; row++) {
    for (col=2+(row & 1); col < width+2; col+=2) {
      val = ((pixel[row-1][col-1] + 2*pixel[row-1][col+1] +
		pixel[row][col-2]) >> 2) + gstep[getbits(4)];
      pixel[row][col] = val = LIM(val,0,255);
      if (col < 4)
	pixel[row][col-2] = pixel[row+1][~row & 1] = val;
      if (row == 2)
	pixel[row-1][col+1] = pixel[row-1][col+3] = val;
    }
    pixel[row][col] = val;
  }
  for (rb=0; rb < 2; rb++)
    for (row=2+rb; row < height+2; row+=2)
      for (col=3-(row & 1); col < width+2; col+=2) {
	if (row < 4 || col < 4) sharp = 2;
	else {
	  val = ABS(pixel[row-2][col] - pixel[row][col-2])
	      + ABS(pixel[row-2][col] - pixel[row-2][col-2])
	      + ABS(pixel[row][col-2] - pixel[row-2][col-2]);
	  sharp = val <  4 ? 0 : val <  8 ? 1 : val < 16 ? 2 :
		  val < 32 ? 3 : val < 48 ? 4 : 5;
	}
	val = ((pixel[row-2][col] + pixel[row][col-2]) >> 1)
	      + rstep[sharp][getbits(2)];
	pixel[row][col] = val = LIM(val,0,255);
	if (row < 4) pixel[row-2][col+2] = val;
	if (col < 4) pixel[row+2][col-2] = val;
      }
  for (row=2; row < height+2; row++)
    for (col=3-(row & 1); col < width+2; col+=2) {
      val = ((pixel[row][col-1] + (pixel[row][col] << 2) +
	      pixel[row][col+1]) >> 1) - 0x100;
      pixel[row][col] = LIM(val,0,255);
    }
  for (row=0; row < height; row++)
    for (col=0; col < width; col++)
      BAYER(row,col) = t_curve[pixel[row+2][col+2]];
  maximum = 0x3ff;
}

#define radc_token(tree) ((signed char) getbithuff(8,huff[tree]))

#define FORYX for (y=1; y < 3; y++) for (x=col+1; x >= col; x--)

#define PREDICTOR (c ? (buf[c][y-1][x] + buf[c][y][x+1]) / 2 \
: (buf[c][y-1][x+1] + 2*buf[c][y-1][x] + buf[c][y][x+1]) / 4)

void CLASS kodak_radc_load_raw()
{
  static const char src[] = {
    1,1, 2,3, 3,4, 4,2, 5,7, 6,5, 7,6, 7,8,
    1,0, 2,1, 3,3, 4,4, 5,2, 6,7, 7,6, 8,5, 8,8,
    2,1, 2,3, 3,0, 3,2, 3,4, 4,6, 5,5, 6,7, 6,8,
    2,0, 2,1, 2,3, 3,2, 4,4, 5,6, 6,7, 7,5, 7,8,
    2,1, 2,4, 3,0, 3,2, 3,3, 4,7, 5,5, 6,6, 6,8,
    2,3, 3,1, 3,2, 3,4, 3,5, 3,6, 4,7, 5,0, 5,8,
    2,3, 2,6, 3,0, 3,1, 4,4, 4,5, 4,7, 5,2, 5,8,
    2,4, 2,7, 3,3, 3,6, 4,1, 4,2, 4,5, 5,0, 5,8,
    2,6, 3,1, 3,3, 3,5, 3,7, 3,8, 4,0, 5,2, 5,4,
    2,0, 2,1, 3,2, 3,3, 4,4, 4,5, 5,6, 5,7, 4,8,
    1,0, 2,2, 2,-2,
    1,-3, 1,3,
    2,-17, 2,-5, 2,5, 2,17,
    2,-7, 2,2, 2,9, 2,18,
    2,-18, 2,-9, 2,-2, 2,7,
    2,-28, 2,28, 3,-49, 3,-9, 3,9, 4,49, 5,-79, 5,79,
    2,-1, 2,13, 2,26, 3,39, 4,-16, 5,55, 6,-37, 6,76,
    2,-26, 2,-13, 2,1, 3,-39, 4,16, 5,-55, 6,-76, 6,37
  };
  ushort huff[19][256];
  int row, col, tree, nreps, rep, step, i, c, s, r, x, y, val;
  short last[3] = { 16,16,16 }, mul[3], buf[3][3][386];
  static const ushort pt[] =
    { 0,0, 1280,1344, 2320,3616, 3328,8000, 4095,16383, 65535,16383 };

  for (i=2; i < 12; i+=2)
    for (c=pt[i-2]; c <= pt[i]; c++)
      curve[c] = (float)
	(c-pt[i-2]) / (pt[i]-pt[i-2]) * (pt[i+1]-pt[i-1]) + pt[i-1] + 0.5;
  for (s=i=0; i < sizeof src; i+=2)
    FORC(256 >> src[i])
      huff[0][s++] = src[i] << 8 | (uchar) src[i+1];
  s = kodak_cbpp == 243 ? 2 : 3;
  FORC(256) huff[18][c] = (8-s) << 8 | c >> s << s | 1 << (s-1);
  getbits(-1);
  for (i=0; i < sizeof(buf)/sizeof(short); i++)
    buf[0][0][i] = 2048;
  for (row=0; row < height; row+=4) {
    FORC3 mul[c] = getbits(6);
    FORC3 {
      val = ((0x1000000/last[c] + 0x7ff) >> 12) * mul[c];
      s = val > 65564 ? 10:12;
      x = ~(-1 << (s-1));
      val <<= 12-s;
      for (i=0; i < sizeof(buf[0])/sizeof(short); i++)
	buf[c][0][i] = (buf[c][0][i] * val + x) >> s;
      last[c] = mul[c];
      for (r=0; r <= !c; r++) {
	buf[c][1][width/2] = buf[c][2][width/2] = mul[c] << 7;
	for (tree=1, col=width/2; col > 0; ) {
	  if ((tree = radc_token(tree))) {
	    col -= 2;
	    if (tree == 8)
	      FORYX buf[c][y][x] = (uchar) radc_token(18) * mul[c];
	    else
	      FORYX buf[c][y][x] = radc_token(tree+10) * 16 + PREDICTOR;
	  } else
	    do {
	      nreps = (col > 2) ? radc_token(9) + 1 : 1;
	      for (rep=0; rep < 8 && rep < nreps && col > 0; rep++) {
		col -= 2;
		FORYX buf[c][y][x] = PREDICTOR;
		if (rep & 1) {
		  step = radc_token(10) << 4;
		  FORYX buf[c][y][x] += step;
		}
	      }
	    } while (nreps == 9);
	}
	for (y=0; y < 2; y++)
	  for (x=0; x < width/2; x++) {
	    val = (buf[c][y+1][x] << 4) / mul[c];
	    if (val < 0) val = 0;
	    if (c) BAYER(row+y*2+c-1,x*2+2-c) = val;
	    else   BAYER(row+r*2+y,x*2+y) = val;
	  }
	memcpy (buf[c][0]+!c, buf[c][2], sizeof buf[c][0]-2*!c);
      }
    }
    for (y=row; y < row+4; y++)
      for (x=0; x < width; x++)
	if ((x+y) & 1) {
	  r = x ? x-1 : x+1;
	  s = x+1 < width ? x+1 : x-1;
	  val = (BAYER(y,x)-2048)*2 + (BAYER(y,r)+BAYER(y,s))/2;
	  if (val < 0) val = 0;
	  BAYER(y,x) = val;
	}
  }
  for (i=0; i < iheight*iwidth*4; i++)
    image[0][i] = curve[image[0][i]];
  maximum = 0x3fff;
}

#undef FORYX
#undef PREDICTOR

#ifdef NO_JPEG
void CLASS kodak_jpeg_load_raw() {}
#else

METHODDEF(boolean)
fill_input_buffer (j_decompress_ptr cinfo)
{
#ifndef LIBRAW_NOTHREADS
#define jpeg_buffer tls->jpeg_buffer
#else
  static uchar jpeg_buffer[4096];
#endif
  size_t nbytes;

  nbytes = fread (jpeg_buffer, 1, 4096, ifp);
  swab (jpeg_buffer, jpeg_buffer, nbytes);
  cinfo->src->next_input_byte = jpeg_buffer;
  cinfo->src->bytes_in_buffer = nbytes;
  return TRUE;
#ifndef LIBRAW_NOTHREADS
#undef jpeg_buffer
#endif
}

void CLASS kodak_jpeg_load_raw()
{
  struct jpeg_decompress_struct cinfo;
  struct jpeg_error_mgr jerr;
  JSAMPARRAY buf;
  JSAMPLE (*pixel)[3];
  int row, col;

  cinfo.err = jpeg_std_error (&jerr);
  jpeg_create_decompress (&cinfo);
  jpeg_stdio_src (&cinfo, ifp);
  cinfo.src->fill_input_buffer = fill_input_buffer;
  jpeg_read_header (&cinfo, TRUE);
  jpeg_start_decompress (&cinfo);
  if ((cinfo.output_width      != width  ) ||
      (cinfo.output_height*2   != height ) ||
      (cinfo.output_components != 3      )) {
#ifdef DCRAW_VERBOSE
    fprintf (stderr,_("%s: incorrect JPEG dimensions\n"), ifname);
#endif
    jpeg_destroy_decompress (&cinfo);
#ifdef LIBRAW_LIBRARY_BUILD
    throw LIBRAW_EXCEPTION_DECODE_JPEG;
#else
    longjmp (failure, 3);
#endif
  }
  buf = (*cinfo.mem->alloc_sarray)
		((j_common_ptr) &cinfo, JPOOL_IMAGE, width*3, 1);

  while (cinfo.output_scanline < cinfo.output_height) {
    row = cinfo.output_scanline * 2;
    jpeg_read_scanlines (&cinfo, buf, 1);
    pixel = (JSAMPLE (*)[3]) buf[0];
    for (col=0; col < width; col+=2) {
      BAYER(row+0,col+0) = pixel[col+0][1] << 1;
      BAYER(row+1,col+1) = pixel[col+1][1] << 1;
      BAYER(row+0,col+1) = pixel[col][0] + pixel[col+1][0];
      BAYER(row+1,col+0) = pixel[col][2] + pixel[col+1][2];
    }
  }
  jpeg_finish_decompress (&cinfo);
  jpeg_destroy_decompress (&cinfo);
  maximum = 0xff << 1;
}
#endif

void CLASS kodak_dc120_load_raw()
{
  static const int mul[4] = { 162, 192, 187,  92 };
  static const int add[4] = {   0, 636, 424, 212 };
  uchar pixel[848];
  int row, shift, col;

  for (row=0; row < height; row++) {
    if (fread (pixel, 1, 848, ifp) < 848) derror();
    shift = row * mul[row & 3] + add[row & 3];
    for (col=0; col < width; col++)
      BAYER(row,col) = (ushort) pixel[(col + shift) % 848];
  }
  maximum = 0xff;
}

void CLASS eight_bit_load_raw()
{
  uchar *pixel;
  unsigned row, col, val, lblack=0;

  pixel = (uchar *) calloc (raw_width, sizeof *pixel);
  merror (pixel, "eight_bit_load_raw()");
#ifndef LIBRAW_LIBRARY_BUILD
  fseek (ifp, top_margin*raw_width, SEEK_CUR);
  for (row=0; row < height; row++) {
    if (fread (pixel, 1, raw_width, ifp) < raw_width) derror();
    for (col=0; col < raw_width; col++) {
      val = curve[pixel[col]];
      if ((unsigned) (col-left_margin) < width)
        BAYER(row,col-left_margin) = val;
      else lblack += val;
    }
  }
#else
  for (row=0; row < raw_height; row++) {
    if (fread (pixel, 1, raw_width, ifp) < raw_width) derror();
    for (col=0; col < raw_width; col++) {
        if(filtering_mode & LIBRAW_FILTERING_NORAWCURVE)
            {
                val = pixel[col];
                if(val>maximum) maximum = val;
            }
        else
            val = curve[pixel[col]];
      if((unsigned) (row-top_margin)< height)
          {
              if ((unsigned) (col-left_margin) < width)
                  BAYER(row,col-left_margin) = val;
              else
                  {
                      ushort *dfp = get_masked_pointer(row,col);
                      if(dfp) *dfp = val;
                      lblack += val;
                  }
          }
      else // top/bottom margins
          {
              ushort *dfp = get_masked_pointer(row,col);
              if(dfp) *dfp = val;
          }
    }
  }
#endif

  free (pixel);
  if (raw_width > width+1)
    black = lblack / ((raw_width - width) * height);
  if (!strncmp(model,"DC2",3))
    black = 0;
#ifdef LIBRAW_LIBRARY_BUILD
  if(!(filtering_mode & LIBRAW_FILTERING_NORAWCURVE))
#endif
  maximum = curve[0xff];
}

void CLASS kodak_yrgb_load_raw()
{
  uchar *pixel;
  int row, col, y, cb, cr, rgb[3], c;

  pixel = (uchar *) calloc (raw_width, 3*sizeof *pixel);
  merror (pixel, "kodak_yrgb_load_raw()");
  for (row=0; row < height; row++) {
    if (~row & 1)
      if (fread (pixel, raw_width, 3, ifp) < 3) derror();
    for (col=0; col < raw_width; col++) {
      y  = pixel[width*2*(row & 1) + col];
      cb = pixel[width + (col & -2)]   - 128;
      cr = pixel[width + (col & -2)+1] - 128;
      rgb[1] = y-((cb + cr + 2) >> 2);
      rgb[2] = rgb[1] + cb;
      rgb[0] = rgb[1] + cr;
      FORC3 image[row*width+col][c] = curve[LIM(rgb[c],0,255)];
    }
  }
  free (pixel);
  maximum = curve[0xff];
}

void CLASS kodak_262_load_raw()
{
  static const uchar kodak_tree[2][26] =
  { { 0,1,5,1,1,2,0,0,0,0,0,0,0,0,0,0, 0,1,2,3,4,5,6,7,8,9 },
    { 0,3,1,1,1,1,1,2,0,0,0,0,0,0,0,0, 0,1,2,3,4,5,6,7,8,9 } };
  ushort *huff[2];
  uchar *pixel;
  int *strip, ns, c, row, col, chess, pi=0, pi1, pi2, pred, val;

  FORC(2) huff[c] = make_decoder (kodak_tree[c]);
  ns = (raw_height+63) >> 5;
  pixel = (uchar *) malloc (raw_width*32 + ns*4);
  merror (pixel, "kodak_262_load_raw()");
  strip = (int *) (pixel + raw_width*32);
  order = 0x4d4d;
  FORC(ns) strip[c] = get4();
  for (row=0; row < raw_height; row++) {
    if ((row & 31) == 0) {
      fseek (ifp, strip[row >> 5], SEEK_SET);
      getbits(-1);
      pi = 0;
    }
    for (col=0; col < raw_width; col++) {
      chess = (row + col) & 1;
      pi1 = chess ? pi-2           : pi-raw_width-1;
      pi2 = chess ? pi-2*raw_width : pi-raw_width+1;
      if (col <= chess) pi1 = -1;
      if (pi1 < 0) pi1 = pi2;
      if (pi2 < 0) pi2 = pi1;
      if (pi1 < 0 && col > 1) pi1 = pi2 = pi-2;
      pred = (pi1 < 0) ? 0 : (pixel[pi1] + pixel[pi2]) >> 1;
      pixel[pi] = val = pred + ljpeg_diff (huff[chess]);
      if (val >> 8) derror();
#ifdef LIBRAW_LIBRARY_BUILD
      if(filtering_mode & LIBRAW_FILTERING_NORAWCURVE)
          val = pixel[pi++];
      else
          val = curve[pixel[pi++]];
#else
      val = curve[pixel[pi++]];
#endif
      if ((unsigned) (col-left_margin) < width)
	BAYER(row,col-left_margin) = val;
      else
#ifndef LIBRAW_LIBRARY_BUILD
          black += val;
#else
      {
          ushort *dfp = get_masked_pointer(row,col);
          if(dfp) *dfp = val;
          black += val;
      }
#endif
    }
  }
  free (pixel);
  FORC(2) free (huff[c]);
  if (raw_width > width)
    black /= (raw_width - width) * height;
}

int CLASS kodak_65000_decode (short *out, int bsize)
{
  uchar c, blen[768];
  ushort raw[6];
  INT64 bitbuf=0;
  int save, bits=0, i, j, len, diff;

  save = ftell(ifp);
  bsize = (bsize + 3) & -4;
  for (i=0; i < bsize; i+=2) {
    c = fgetc(ifp);
    if ((blen[i  ] = c & 15) > 12 ||
	(blen[i+1] = c >> 4) > 12 ) {
      fseek (ifp, save, SEEK_SET);
      for (i=0; i < bsize; i+=8) {
	read_shorts (raw, 6);
	out[i  ] = raw[0] >> 12 << 8 | raw[2] >> 12 << 4 | raw[4] >> 12;
	out[i+1] = raw[1] >> 12 << 8 | raw[3] >> 12 << 4 | raw[5] >> 12;
	for (j=0; j < 6; j++)
	  out[i+2+j] = raw[j] & 0xfff;
      }
      return 1;
    }
  }
  if ((bsize & 7) == 4) {
    bitbuf  = fgetc(ifp) << 8;
    bitbuf += fgetc(ifp);
    bits = 16;
  }
  for (i=0; i < bsize; i++) {
    len = blen[i];
    if (bits < len) {
      for (j=0; j < 32; j+=8)
	bitbuf += (INT64) fgetc(ifp) << (bits+(j^8));
      bits += 32;
    }
    diff = bitbuf & (0xffff >> (16-len));
    bitbuf >>= len;
    bits -= len;
    if ((diff & (1 << (len-1))) == 0)
      diff -= (1 << len) - 1;
    out[i] = diff;
  }
  return 0;
}

void CLASS kodak_65000_load_raw()
{
  short buf[256];
  int row, col, len, pred[2], ret, i;

  for (row=0; row < height; row++)
    for (col=0; col < width; col+=256) {
      pred[0] = pred[1] = 0;
      len = MIN (256, width-col);
      ret = kodak_65000_decode (buf, len);
      for (i=0; i < len; i++)
#ifndef LIBRAW_LIBRARY_BUILD
	if ((BAYER(row,col+i) =	curve[ret ? buf[i] :
		(pred[i & 1] += buf[i])]) >> 12) derror();
#else
      {
          ushort val = ret ? buf[i] : (pred[i & 1] += buf[i]);
          if(!(filtering_mode & LIBRAW_FILTERING_NORAWCURVE))
              val = curve[val];
          BAYER(row,col+i)=val;
          if(curve[val]>>12) derror();
      }
#endif
    }
}

void CLASS kodak_ycbcr_load_raw()
{
  short buf[384], *bp;
  int row, col, len, c, i, j, k, y[2][2], cb, cr, rgb[3];
  ushort *ip;

  for (row=0; row < height; row+=2)
    for (col=0; col < width; col+=128) {
      len = MIN (128, width-col);
      kodak_65000_decode (buf, len*3);
      y[0][1] = y[1][1] = cb = cr = 0;
      for (bp=buf, i=0; i < len; i+=2, bp+=2) {
	cb += bp[4];
	cr += bp[5];
	rgb[1] = -((cb + cr + 2) >> 2);
	rgb[2] = rgb[1] + cb;
	rgb[0] = rgb[1] + cr;
	for (j=0; j < 2; j++)
	  for (k=0; k < 2; k++) {
	    if ((y[j][k] = y[j][k^1] + *bp++) >> 10) derror();
	    ip = image[(row+j)*width + col+i+k];
#ifndef LIBRAW_LIBRARY_BUILD
	    FORC3 ip[c] = curve[LIM(y[j][k]+rgb[c], 0, 0xfff)];
#else
          if(!(filtering_mode & LIBRAW_FILTERING_NORAWCURVE))
              FORC3 ip[c] = curve[LIM(y[j][k]+rgb[c], 0, 0xfff)];
          else
              FORC3 ip[c] = y[j][k]+rgb[c];;
#endif
	  }
      }
    }
}

void CLASS kodak_rgb_load_raw()
{
  short buf[768], *bp;
  int row, col, len, c, i, rgb[3];
  ushort *ip=image[0];

  for (row=0; row < height; row++)
    for (col=0; col < width; col+=256) {
      len = MIN (256, width-col);
      kodak_65000_decode (buf, len*3);
      memset (rgb, 0, sizeof rgb);
      for (bp=buf, i=0; i < len; i++, ip+=4)
	FORC3 if ((ip[c] = rgb[c] += *bp++) >> 12) derror();
    }
}

void CLASS kodak_thumb_load_raw()
{
  int row, col;
  colors = thumb_misc >> 5;
  for (row=0; row < height; row++)
    for (col=0; col < width; col++)
      read_shorts (image[row*width+col], colors);
  maximum = (1 << (thumb_misc & 31)) - 1;
}

void CLASS sony_decrypt (unsigned *data, int len, int start, int key)
{
#ifndef LIBRAW_NOTHREADS
#define pad tls->sony_decrypt.pad
#define p   tls->sony_decrypt.p
#else
  static unsigned pad[128], p;
#endif

  if (start) {
    for (p=0; p < 4; p++)
      pad[p] = key = key * 48828125 + 1;
    pad[3] = pad[3] << 1 | (pad[0]^pad[2]) >> 31;
    for (p=4; p < 127; p++)
      pad[p] = (pad[p-4]^pad[p-2]) << 1 | (pad[p-3]^pad[p-1]) >> 31;
    for (p=0; p < 127; p++)
      pad[p] = htonl(pad[p]);
  }
  while (len--)
    *data++ ^= pad[p++ & 127] = pad[(p+1) & 127] ^ pad[(p+65) & 127];
#ifndef LIBRAW_NOTHREADS
#undef pad
#undef p
#endif
}

void CLASS sony_load_raw()
{
  uchar head[40];
  ushort *pixel;
  unsigned i, key, row, col;

  fseek (ifp, 200896, SEEK_SET);
  fseek (ifp, (unsigned) fgetc(ifp)*4 - 1, SEEK_CUR);
  order = 0x4d4d;
  key = get4();
  fseek (ifp, 164600, SEEK_SET);
  fread (head, 1, 40, ifp);
  sony_decrypt ((unsigned int *) head, 10, 1, key);
  for (i=26; i-- > 22; )
    key = key << 8 | head[i];
  fseek (ifp, data_offset, SEEK_SET);
  pixel = (ushort *) calloc (raw_width, sizeof *pixel);
  merror (pixel, "sony_load_raw()");
  for (row=0; row < height; row++) {
    if (fread (pixel, 2, raw_width, ifp) < raw_width) derror();
    sony_decrypt ((unsigned int *) pixel, raw_width/2, !row, key);
#ifdef LIBRAW_LIBRARY_BUILD
    for (col=0; col < left_margin; col++)
          {
              ushort *dfp = get_masked_pointer(row,col);
              if(dfp) *dfp = ntohs(pixel[col]);
          }
    for (col=left_margin+width; col < raw_width; col++)
          {
              ushort *dfp = get_masked_pointer(row,col);
              if(dfp) *dfp = ntohs(pixel[col]);
          }
#endif
    for (col=9; col < left_margin; col++)
      black += ntohs(pixel[col]);
    for (col=0; col < width; col++)
      if ((BAYER(row,col) = ntohs(pixel[col+left_margin])) >> 14)
	derror();
  }
  free (pixel);
  if (left_margin > 9)
    black /= (left_margin-9) * height;
  maximum = 0x3ff0;
}

void CLASS sony_arw_load_raw()
{
  ushort huff[32768];
  static const ushort tab[18] =
  { 0xf11,0xf10,0xe0f,0xd0e,0xc0d,0xb0c,0xa0b,0x90a,0x809,
    0x708,0x607,0x506,0x405,0x304,0x303,0x300,0x202,0x201 };
  int i, c, n, col, row, len, diff, sum=0;

  for (n=i=0; i < 18; i++)
    FORC(32768 >> (tab[i] >> 8)) huff[n++] = tab[i];
  getbits(-1);
  for (col = raw_width; col--; )
    for (row=0; row < raw_height+1; row+=2) {
      if (row == raw_height) row = 1;
      len = getbithuff(15,huff);
      diff = getbits(len);
      if ((diff & (1 << (len-1))) == 0)
	diff -= (1 << len) - 1;
      if ((sum += diff) >> 12) derror();
      if (row < height) BAYER(row,col) = sum;
#ifdef LIBRAW_LIBRARY_BUILD
      else
          {
              ushort *dfp = get_masked_pointer(row,col);
              if(dfp) *dfp = sum;
          }
#endif
    }
}

void CLASS sony_arw2_load_raw()
{
  uchar *data, *dp;
  ushort pix[16];
  int row, col, val, max, min, imax, imin, sh, bit, i;

  data = (uchar *) malloc (raw_width);
  merror (data, "sony_arw2_load_raw()");
  for (row=0; row < height; row++) {
    fread (data, 1, raw_width, ifp);
    for (dp=data, col=0; col < width-30; dp+=16) {
      max = 0x7ff & (val = sget4(dp));
      min = 0x7ff & val >> 11;
      imax = 0x0f & val >> 22;
      imin = 0x0f & val >> 26;
      for (sh=0; sh < 4 && 0x80 << sh <= max-min; sh++);
      for (bit=30, i=0; i < 16; i++)
	if      (i == imax) pix[i] = max;
	else if (i == imin) pix[i] = min;
	else {
	  pix[i] = ((sget2(dp+(bit >> 3)) >> (bit & 7) & 0x7f) << sh) + min;
	  if (pix[i] > 0x7ff) pix[i] = 0x7ff;
	  bit += 7;
	}
      for (i=0; i < 16; i++, col+=2)
#ifndef LIBRAW_LIBRARY_BUILD
	  BAYER(row,col) = curve[pix[i] << 1] >> 1;
#else
        {
            ushort val = pix[i];
            if(!(filtering_mode & LIBRAW_FILTERING_NORAWCURVE))
                val = curve[val<<1]>>1;
            BAYER(row,col)=val;
        }
#endif
      col -= col & 1 ? 1:31;
    }
  }
  free (data);
}

#define HOLE(row) ((holes >> (((row) - raw_height) & 7)) & 1)

/* Kudos to Rich Taylor for figuring out SMaL's compression algorithm. */
void CLASS smal_decode_segment (unsigned seg[2][2], int holes)
{
  uchar hist[3][13] = {
    { 7, 7, 0, 0, 63, 55, 47, 39, 31, 23, 15, 7, 0 },
    { 7, 7, 0, 0, 63, 55, 47, 39, 31, 23, 15, 7, 0 },
    { 3, 3, 0, 0, 63,     47,     31,     15,    0 } };
  int low, high=0xff, carry=0, nbits=8;
  int s, count, bin, next, i, sym[3];
  uchar diff, pred[]={0,0};
  ushort data=0, range=0;
  unsigned pix, row, col;

  fseek (ifp, seg[0][1]+1, SEEK_SET);
  getbits(-1);
  for (pix=seg[0][0]; pix < seg[1][0]; pix++) {
    for (s=0; s < 3; s++) {
      data = data << nbits | getbits(nbits);
      if (carry < 0)
	carry = (nbits += carry+1) < 1 ? nbits-1 : 0;
      while (--nbits >= 0)
	if ((data >> nbits & 0xff) == 0xff) break;
      if (nbits > 0)
	  data = ((data & ((1 << (nbits-1)) - 1)) << 1) |
	((data + (((data & (1 << (nbits-1)))) << 1)) & (-1 << nbits));
      if (nbits >= 0) {
	data += getbits(1);
	carry = nbits - 8;
      }
      count = ((((data-range+1) & 0xffff) << 2) - 1) / (high >> 4);
      for (bin=0; hist[s][bin+5] > count; bin++);
		low = hist[s][bin+5] * (high >> 4) >> 2;
      if (bin) high = hist[s][bin+4] * (high >> 4) >> 2;
      high -= low;
      for (nbits=0; high << nbits < 128; nbits++);
      range = (range+low) << nbits;
      high <<= nbits;
      next = hist[s][1];
      if (++hist[s][2] > hist[s][3]) {
	next = (next+1) & hist[s][0];
	hist[s][3] = (hist[s][next+4] - hist[s][next+5]) >> 2;
	hist[s][2] = 1;
      }
      if (hist[s][hist[s][1]+4] - hist[s][hist[s][1]+5] > 1) {
	if (bin < hist[s][1])
	  for (i=bin; i < hist[s][1]; i++) hist[s][i+5]--;
	else if (next <= bin)
	  for (i=hist[s][1]; i < bin; i++) hist[s][i+5]++;
      }
      hist[s][1] = next;
      sym[s] = bin;
    }
    diff = sym[2] << 5 | sym[1] << 2 | (sym[0] & 3);
    if (sym[0] & 4)
      diff = diff ? -diff : 0x80;
    if (ftell(ifp) + 12 >= seg[1][1])
      diff = 0;
    pred[pix & 1] += diff;
    row = pix / raw_width - top_margin;
    col = pix % raw_width - left_margin;
    if (row < height && col < width)
      BAYER(row,col) = pred[pix & 1];
#ifdef LIBRAW_LIBRARY_BUILD
    else
        {
            ushort *dfp = get_masked_pointer(row+top_margin,col+left_margin);
            if(dfp) *dfp = pred[pix &1];
        }
#endif
    if (!(pix & 1) && HOLE(row)) pix += 2;
  }
  maximum = 0xff;
}

void CLASS smal_v6_load_raw()
{
  unsigned seg[2][2];

  fseek (ifp, 16, SEEK_SET);
  seg[0][0] = 0;
  seg[0][1] = get2();
  seg[1][0] = raw_width * raw_height;
  seg[1][1] = INT_MAX;
  smal_decode_segment (seg, 0);
}

int CLASS median4 (int *p)
{
  int min, max, sum, i;

  min = max = sum = p[0];
  for (i=1; i < 4; i++) {
    sum += p[i];
    if (min > p[i]) min = p[i];
    if (max < p[i]) max = p[i];
  }
  return (sum - min - max) >> 1;
}

void CLASS fill_holes (int holes)
{
  int row, col, val[4];

  for (row=2; row < height-2; row++) {
    if (!HOLE(row)) continue;
    for (col=1; col < width-1; col+=4) {
      val[0] = BAYER(row-1,col-1);
      val[1] = BAYER(row-1,col+1);
      val[2] = BAYER(row+1,col-1);
      val[3] = BAYER(row+1,col+1);
      BAYER(row,col) = median4(val);
    }
    for (col=2; col < width-2; col+=4)
      if (HOLE(row-2) || HOLE(row+2))
	BAYER(row,col) = (BAYER(row,col-2) + BAYER(row,col+2)) >> 1;
      else {
	val[0] = BAYER(row,col-2);
	val[1] = BAYER(row,col+2);
	val[2] = BAYER(row-2,col);
	val[3] = BAYER(row+2,col);
	BAYER(row,col) = median4(val);
      }
  }
}

void CLASS smal_v9_load_raw()
{
  unsigned seg[256][2], offset, nseg, holes, i;

  fseek (ifp, 67, SEEK_SET);
  offset = get4();
  nseg = fgetc(ifp);
  fseek (ifp, offset, SEEK_SET);
  for (i=0; i < nseg*2; i++)
    seg[0][i] = get4() + data_offset*(i & 1);
  fseek (ifp, 78, SEEK_SET);
  holes = fgetc(ifp);
  fseek (ifp, 88, SEEK_SET);
  seg[nseg][0] = raw_height * raw_width;
  seg[nseg][1] = get4() + data_offset;
  for (i=0; i < nseg; i++)
    smal_decode_segment (seg+i, holes);
  if (holes) fill_holes (holes);
}

void CLASS gamma_curve (double pwr, double ts, int mode, int imax)
{
  int i;
  double g[6], bnd[2]={0,0}, r;

  g[0] = pwr;
  g[1] = ts;
  g[2] = g[3] = g[4] = 0;
  bnd[g[1] >= 1] = 1;
  if (g[1] && (g[1]-1)*(g[0]-1) <= 0) {
    for (i=0; i < 48; i++) {
      g[2] = (bnd[0] + bnd[1])/2;
      if (g[0]) bnd[(pow(g[2]/g[1],-g[0]) - 1)/g[0] - 1/g[2] > -1] = g[2];
      else	bnd[g[2]/exp(1-1/g[2]) < g[1]] = g[2];
    }
    g[3] = g[2] / g[1];
    if (g[0]) g[4] = g[2] * (1/g[0] - 1);
  }
  if (g[0]) g[5] = 1 / (g[1]*SQR(g[3])/2 - g[4]*(1 - g[3]) +
		(1 - pow(g[3],1+g[0]))*(1 + g[4])/(1 + g[0])) - 1;
  else      g[5] = 1 / (g[1]*SQR(g[3])/2 + 1
		- g[2] - g[3] -	g[2]*g[3]*(log(g[3]) - 1)) - 1;
  if (!mode--) {
    memcpy (gamm, g, sizeof gamm);
    return;
  }
  for (i=0; i < 0x10000; i++) {
    curve[i] = 0xffff;
    if ((r = (double) i / imax) < 1)
      curve[i] = 0x10000 * ( mode
	? (r < g[3] ? r*g[1] : (g[0] ? pow( r,g[0])*(1+g[4])-g[4]    : log(r)*g[2]+1))
	: (r < g[2] ? r/g[1] : (g[0] ? pow((r+g[4])/(1+g[4]),1/g[0]) : exp((r-1)/g[2]))));
  }
}

void CLASS pseudoinverse (double (*in)[3], double (*out)[3], int size)
{
  double work[3][6], num;
  int i, j, k;

  for (i=0; i < 3; i++) {
    for (j=0; j < 6; j++)
      work[i][j] = j == i+3;
    for (j=0; j < 3; j++)
      for (k=0; k < size; k++)
	work[i][j] += in[k][i] * in[k][j];
  }
  for (i=0; i < 3; i++) {
    num = work[i][i];
    for (j=0; j < 6; j++)
      work[i][j] /= num;
    for (k=0; k < 3; k++) {
      if (k==i) continue;
      num = work[k][i];
      for (j=0; j < 6; j++)
	work[k][j] -= work[i][j] * num;
    }
  }
  for (i=0; i < size; i++)
    for (j=0; j < 3; j++)
      for (out[i][j]=k=0; k < 3; k++)
	out[i][j] += work[j][k+3] * in[i][k];
}

void CLASS cam_xyz_coeff (double cam_xyz[4][3])
{
  double cam_rgb[4][3], inverse[4][3], num;
  int i, j, k;

  for (i=0; i < colors; i++)		/* Multiply out XYZ colorspace */
    for (j=0; j < 3; j++)
      for (cam_rgb[i][j] = k=0; k < 3; k++)
	cam_rgb[i][j] += cam_xyz[i][k] * xyz_rgb[k][j];

  for (i=0; i < colors; i++) {		/* Normalize cam_rgb so that */
    for (num=j=0; j < 3; j++)		/* cam_rgb * (1,1,1) is (1,1,1,1) */
      num += cam_rgb[i][j];
    for (j=0; j < 3; j++)
      cam_rgb[i][j] /= num;
    pre_mul[i] = 1 / num;
  }
  pseudoinverse (cam_rgb, inverse, colors);
  for (raw_color = i=0; i < 3; i++)
    for (j=0; j < colors; j++)
      rgb_cam[i][j] = inverse[j][i];
#ifdef LIBRAW_LIBRARY_BUILD
  color_flags.pre_mul_state = LIBRAW_COLORSTATE_CONST;
  color_flags.rgb_cam_state = LIBRAW_COLORSTATE_CONST;
#endif
}

#ifdef COLORCHECK
void CLASS colorcheck()
{
#define NSQ 24
// Coordinates of the GretagMacbeth ColorChecker squares
// width, height, 1st_column, 1st_row
  int cut[NSQ][4];			// you must set these
// ColorChecker Chart under 6500-kelvin illumination
  static const double gmb_xyY[NSQ][3] = {
    { 0.400, 0.350, 10.1 },		// Dark Skin
    { 0.377, 0.345, 35.8 },		// Light Skin
    { 0.247, 0.251, 19.3 },		// Blue Sky
    { 0.337, 0.422, 13.3 },		// Foliage
    { 0.265, 0.240, 24.3 },		// Blue Flower
    { 0.261, 0.343, 43.1 },		// Bluish Green
    { 0.506, 0.407, 30.1 },		// Orange
    { 0.211, 0.175, 12.0 },		// Purplish Blue
    { 0.453, 0.306, 19.8 },		// Moderate Red
    { 0.285, 0.202, 6.6 },		// Purple
    { 0.380, 0.489, 44.3 },		// Yellow Green
    { 0.473, 0.438, 43.1 },		// Orange Yellow
    { 0.187, 0.129, 6.1 },		// Blue
    { 0.305, 0.478, 23.4 },		// Green
    { 0.539, 0.313, 12.0 },		// Red
    { 0.448, 0.470, 59.1 },		// Yellow
    { 0.364, 0.233, 19.8 },		// Magenta
    { 0.196, 0.252, 19.8 },		// Cyan
    { 0.310, 0.316, 90.0 },		// White
    { 0.310, 0.316, 59.1 },		// Neutral 8
    { 0.310, 0.316, 36.2 },		// Neutral 6.5
    { 0.310, 0.316, 19.8 },		// Neutral 5
    { 0.310, 0.316, 9.0 },		// Neutral 3.5
    { 0.310, 0.316, 3.1 } };		// Black
  double gmb_cam[NSQ][4], gmb_xyz[NSQ][3];
  double inverse[NSQ][3], cam_xyz[4][3], num;
  int c, i, j, k, sq, row, col, count[4];

  memset (gmb_cam, 0, sizeof gmb_cam);
  for (sq=0; sq < NSQ; sq++) {
    FORCC count[c] = 0;
    for   (row=cut[sq][3]; row < cut[sq][3]+cut[sq][1]; row++)
      for (col=cut[sq][2]; col < cut[sq][2]+cut[sq][0]; col++) {
	c = FC(row,col);
	if (c >= colors) c -= 2;
	gmb_cam[sq][c] += BAYER(row,col);
	count[c]++;
      }
    FORCC gmb_cam[sq][c] = gmb_cam[sq][c]/count[c] - black;
    gmb_xyz[sq][0] = gmb_xyY[sq][2] * gmb_xyY[sq][0] / gmb_xyY[sq][1];
    gmb_xyz[sq][1] = gmb_xyY[sq][2];
    gmb_xyz[sq][2] = gmb_xyY[sq][2] *
		(1 - gmb_xyY[sq][0] - gmb_xyY[sq][1]) / gmb_xyY[sq][1];
  }
  pseudoinverse (gmb_xyz, inverse, NSQ);
  for (i=0; i < colors; i++)
    for (j=0; j < 3; j++)
      for (cam_xyz[i][j] = k=0; k < NSQ; k++)
	cam_xyz[i][j] += gmb_cam[k][i] * inverse[k][j];
  cam_xyz_coeff (cam_xyz);
#ifdef DCRAW_VERBOSE
  if (verbose) {
    printf ("    { \"%s %s\", %d,\n\t{", make, model, black);
    num = 10000 / (cam_xyz[1][0] + cam_xyz[1][1] + cam_xyz[1][2]);
    FORCC for (j=0; j < 3; j++)
      printf ("%c%d", (c | j) ? ',':' ', (int) (cam_xyz[c][j] * num + 0.5));
    puts (" } },");
  }
#endif
#undef NSQ
}
#endif

void CLASS hat_transform (float *temp, float *base, int st, int size, int sc)
{
  int i;
  for (i=0; i < sc; i++)
    temp[i] = 2*base[st*i] + base[st*(sc-i)] + base[st*(i+sc)];
  for (; i+sc < size; i++)
    temp[i] = 2*base[st*i] + base[st*(i-sc)] + base[st*(i+sc)];
  for (; i < size; i++)
    temp[i] = 2*base[st*i] + base[st*(i-sc)] + base[st*(2*size-2-(i+sc))];
}

#ifndef _OPENMP
void CLASS wavelet_denoise()
{
  float *fimg=0, *temp, thold, mul[2], avg, diff;
  int scale=1, size, lev, hpass, lpass, row, col, nc, c, i, wlast;
  ushort *window[4];
  static const float noise[] =
  { 0.8002,0.2735,0.1202,0.0585,0.0291,0.0152,0.0080,0.0044 };

#ifdef DCRAW_VERBOSE
  if (verbose) fprintf (stderr,_("Wavelet denoising...\n"));
#endif

  while (maximum << scale < 0x10000) scale++;
  maximum <<= --scale;
  black <<= scale;
  if ((size = iheight*iwidth) < 0x15550000)
    fimg = (float *) malloc ((size*3 + iheight + iwidth) * sizeof *fimg);
  merror (fimg, "wavelet_denoise()");
  temp = fimg + size*3;
  if ((nc = colors) == 3 && filters) nc++;
  FORC(nc) {			/* denoise R,G1,B,G3 individually */
    for (i=0; i < size; i++)
        fimg[i] = 256 * sqrt((double)(image[i][c] << scale));
    for (hpass=lev=0; lev < 5; lev++) {
      lpass = size*((lev & 1)+1);
      for (row=0; row < iheight; row++) {
	hat_transform (temp, fimg+hpass+row*iwidth, 1, iwidth, 1 << lev);
        for (col=0; col < iwidth; col++)
	  fimg[lpass + row*iwidth + col] = temp[col] * 0.25;
      }
      for (col=0; col < iwidth; col++) {
	hat_transform (temp, fimg+lpass+col, iwidth, iheight, 1 << lev);
	for (row=0; row < iheight; row++)
	  fimg[lpass + row*iwidth + col] = temp[row] * 0.25;
      }
      thold = threshold * noise[lev];
      for (i=0; i < size; i++) {
	fimg[hpass+i] -= fimg[lpass+i];
	if	(fimg[hpass+i] < -thold) fimg[hpass+i] += thold;
	else if (fimg[hpass+i] >  thold) fimg[hpass+i] -= thold;
	else	 fimg[hpass+i] = 0;
	if (hpass) fimg[i] += fimg[hpass+i];
      }
      hpass = lpass;
    }
    for (i=0; i < size; i++)
      image[i][c] = CLIP(SQR(fimg[i]+fimg[lpass+i])/0x10000);
  }
  if (filters && colors == 3) {  /* pull G1 and G3 closer together */
    for (row=0; row < 2; row++)
      mul[row] = 0.125 * pre_mul[FC(row+1,0) | 1] / pre_mul[FC(row,0) | 1];
    for (i=0; i < 4; i++)
      window[i] = (ushort *) fimg + width*i;
    for (wlast=-1, row=1; row < height-1; row++) {
      while (wlast < row+1) {
	for (wlast++, i=0; i < 4; i++)
	  window[(i+3) & 3] = window[i];
	for (col = FC(wlast,1) & 1; col < width; col+=2)
	  window[2][col] = BAYER(wlast,col);
      }
      thold = threshold/512;
      for (col = (FC(row,0) & 1)+1; col < width-1; col+=2) {
	avg = ( window[0][col-1] + window[0][col+1] +
		window[2][col-1] + window[2][col+1] - black*4 )
	      * mul[row & 1] + (window[1][col] - black) * 0.5 + black;
	avg = avg < 0 ? 0 : sqrt(avg);
	diff = sqrt((double)(BAYER(row,col))) - avg;
	if      (diff < -thold) diff += thold;
	else if (diff >  thold) diff -= thold;
	else diff = 0;
	BAYER(row,col) = CLIP(SQR(avg+diff) + 0.5);
      }
    }
  }
  free (fimg);
}
#else
void CLASS wavelet_denoise()
{
  float *fimg=0, *temp, thold, mul[2], avg, diff;
  int scale=1, size, lev, hpass, lpass, row, col, nc, c, i, wlast;
  ushort *window[4];
  static const float noise[] =
  { 0.8002,0.2735,0.1202,0.0585,0.0291,0.0152,0.0080,0.0044 };

#ifdef DCRAW_VERBOSE
  if (verbose) fprintf (stderr,_("Wavelet denoising...\n"));
#endif

  while (maximum << scale < 0x10000) scale++;
  maximum <<= --scale;
  black <<= scale;
  if ((size = iheight*iwidth) < 0x15550000)
    fimg = (float *) malloc ((size*3 + iheight + iwidth) * sizeof *fimg);
  merror (fimg, "wavelet_denoise()");
  temp = fimg + size*3;
  if ((nc = colors) == 3 && filters) nc++;
#ifdef LIBRAW_LIBRARY_BUILD
#pragma omp parallel default(shared) private(i,col,row,thold,lev,lpass,hpass,temp) firstprivate(c,scale,size) 
#endif
  {
      temp = (float*)malloc( (iheight + iwidth) * sizeof *fimg);
    FORC(nc) {			/* denoise R,G1,B,G3 individually */
#ifdef LIBRAW_LIBRARY_BUILD
#pragma omp for
#endif
      for (i=0; i < size; i++)
        fimg[i] = 256 * sqrt((double)(image[i][c] << scale));
      for (hpass=lev=0; lev < 5; lev++) {
	lpass = size*((lev & 1)+1);
#ifdef LIBRAW_LIBRARY_BUILD
#pragma omp for
#endif
	for (row=0; row < iheight; row++) {
	  hat_transform (temp, fimg+hpass+row*iwidth, 1, iwidth, 1 << lev);
	  for (col=0; col < iwidth; col++)
	    fimg[lpass + row*iwidth + col] = temp[col] * 0.25;
	}
#ifdef LIBRAW_LIBRARY_BUILD
#pragma omp for
#endif
	for (col=0; col < iwidth; col++) {
	  hat_transform (temp, fimg+lpass+col, iwidth, iheight, 1 << lev);
	  for (row=0; row < iheight; row++)
	    fimg[lpass + row*iwidth + col] = temp[row] * 0.25;
	}
	thold = threshold * noise[lev];
#ifdef LIBRAW_LIBRARY_BUILD
#pragma omp for
#endif
	for (i=0; i < size; i++) {
	  fimg[hpass+i] -= fimg[lpass+i];
	  if	(fimg[hpass+i] < -thold) fimg[hpass+i] += thold;
	  else if (fimg[hpass+i] >  thold) fimg[hpass+i] -= thold;
	  else	 fimg[hpass+i] = 0;
	  if (hpass) fimg[i] += fimg[hpass+i];
	}
	hpass = lpass;
      }
#ifdef LIBRAW_LIBRARY_BUILD
#pragma omp for
#endif
      for (i=0; i < size; i++)
	image[i][c] = CLIP(SQR(fimg[i]+fimg[lpass+i])/0x10000);
    }
    free(temp);
  } /* end omp parallel */
/* the following loops are hard to parallize, no idea yes,
 * problem is wlast which is carrying dependency
 * second part should be easyer, but did not yet get it right.
 */
  if (filters && colors == 3) {  /* pull G1 and G3 closer together */
    for (row=0; row < 2; row++)
      mul[row] = 0.125 * pre_mul[FC(row+1,0) | 1] / pre_mul[FC(row,0) | 1];
    for (i=0; i < 4; i++)
      window[i] = (ushort *) fimg + width*i;
    for (wlast=-1, row=1; row < height-1; row++) {
      while (wlast < row+1) {
	for (wlast++, i=0; i < 4; i++)
	  window[(i+3) & 3] = window[i];
	for (col = FC(wlast,1) & 1; col < width; col+=2)
	  window[2][col] = BAYER(wlast,col);
      }
      thold = threshold/512;
      for (col = (FC(row,0) & 1)+1; col < width-1; col+=2) {
	avg = ( window[0][col-1] + window[0][col+1] +
		window[2][col-1] + window[2][col+1] - black*4 )
	      * mul[row & 1] + (window[1][col] - black) * 0.5 + black;
	avg = avg < 0 ? 0 : sqrt(avg);
	diff = sqrt(BAYER(row,col)) - avg;
	if      (diff < -thold) diff += thold;
	else if (diff >  thold) diff -= thold;
	else diff = 0;
	BAYER(row,col) = CLIP(SQR(avg+diff) + 0.5);
      }
    }
  }
  free (fimg);
}

#endif

// green equilibration
void CLASS green_matching()
{
  int i,j;
  double m1,m2,c1,c2;
  int o1_1,o1_2,o1_3,o1_4;
  int o2_1,o2_2,o2_3,o2_4;
  ushort (*img)[4];
  const int margin = 3;
  int oj = 2, oi = 2;
  float f;
<<<<<<< HEAD
=======
  const float thr = 0.1f;
>>>>>>> daee6083
  if(FC(oj, oi) != 3) oj++;
  if(FC(oj, oi) != 3) oi++;

  img = (ushort (*)[4]) calloc (iheight*iwidth, sizeof *image);
<<<<<<< HEAD
  merror (img, "eq_greens()");
=======
  merror (img, "green_matching()");
>>>>>>> daee6083
  memcpy(img,image,iheight*iwidth*sizeof *image);

  for(j=oj;j<height-margin;j+=2)
    for(i=oi;i<width-margin;i+=2){
      o1_1=img[(j-1)*width+i-1][1];
      o1_2=img[(j-1)*width+i+1][1];
      o1_3=img[(j+1)*width+i-1][1];
      o1_4=img[(j+1)*width+i+1][1];
      o2_1=img[(j-2)*width+i][3];
      o2_2=img[(j+2)*width+i][3];
      o2_3=img[j*width+i-2][3];
      o2_4=img[j*width+i+2][3];

      m1=(o1_1+o1_2+o1_3+o1_4)/4.0;
      m2=(o2_1+o2_2+o2_3+o2_4)/4.0;

      c1=(abs(o1_1-o1_2)+abs(o1_1-o1_3)+abs(o1_1-o1_4)+abs(o1_2-o1_3)+abs(o1_3-o1_4)+abs(o1_2-o1_4))/6.0;
      c2=(abs(o2_1-o2_2)+abs(o2_1-o2_3)+abs(o2_1-o2_4)+abs(o2_2-o2_3)+abs(o2_3-o2_4)+abs(o2_2-o2_4))/6.0;
      // ..??
      // if((img[j*iwidth+i][3]<maximum*0.95)&&(m2>m1)&&(c1<maximum/threshold)&&(c2<maximum/threshold))
        // image[j*iwidth+i][3]*=m1/m2;
      // this looks better:
<<<<<<< HEAD
      f = image[j*width+i][3]*m1/m2;
      image[j*iwidth+i][3]=f>0xffff?0xffff:f;
=======
      if((img[j*iwidth+i][3]<maximum*0.95)&&(c1<maximum*thr)&&(c2<maximum*thr))
      {
        f = image[j*width+i][3]*m1/m2;
        image[j*iwidth+i][3]=f>0xffff?0xffff:f;
      }
>>>>>>> daee6083
    }
  free(img);
}

void CLASS scale_colors()
{
  unsigned bottom, right, size, row, col, ur, uc, i, x, y, c, sum[8];
  int val, dark, sat;
  double dsum[8], dmin, dmax;
  float scale_mul[4], fr, fc;
  ushort *img=0, *pix;

#ifdef LIBRAW_LIBRARY_BUILD
  RUN_CALLBACK(LIBRAW_PROGRESS_SCALE_COLORS,0,2);
#endif

  if (user_mul[0])
    memcpy (pre_mul, user_mul, sizeof pre_mul);
  if (use_auto_wb || (use_camera_wb && cam_mul[0] == -1)) {
    memset (dsum, 0, sizeof dsum);
    bottom = MIN (greybox[1]+greybox[3], height);
    right  = MIN (greybox[0]+greybox[2], width);
    for (row=greybox[1]; row < bottom; row += 8)
      for (col=greybox[0]; col < right; col += 8) {
	memset (sum, 0, sizeof sum);
	for (y=row; y < row+8 && y < bottom; y++)
	  for (x=col; x < col+8 && x < right; x++)
	    FORC4 {
	      if (filters) {
		c = FC(y,x);
		val = BAYER(y,x);
	      } else
		val = image[y*width+x][c];
	      if (val > maximum-25) goto skip_block;
	      if ((val -= black) < 0) val = 0;
	      sum[c] += val;
	      sum[c+4]++;
	      if (filters) break;
	    }
	FORC(8) dsum[c] += sum[c];
skip_block: ;
      }
    FORC4 if (dsum[c]) pre_mul[c] = dsum[c+4] / dsum[c];
#ifdef LIBRAW_LIBRARY_BUILD
    color_flags.pre_mul_state = LIBRAW_COLORSTATE_CALCULATED;
#endif
  }
  if (use_camera_wb && cam_mul[0] != -1) {
    memset (sum, 0, sizeof sum);
    for (row=0; row < 8; row++)
      for (col=0; col < 8; col++) {
	c = FC(row,col);
	if ((val = white[row][col] - black) > 0)
	  sum[c] += val;
	sum[c+4]++;
      }
    if (sum[0] && sum[1] && sum[2] && sum[3])
        {
            FORC4 pre_mul[c] = (float) sum[c+4] / sum[c];
#ifdef LIBRAW_LIBRARY_BUILD
            color_flags.pre_mul_state = LIBRAW_COLORSTATE_CALCULATED;
#endif
        }
    else if (cam_mul[0] && cam_mul[2])
        {
            memcpy (pre_mul, cam_mul, sizeof pre_mul);
#ifdef LIBRAW_LIBRARY_BUILD
            color_flags.pre_mul_state =color_flags.pre_mul_state;
#endif
        }
    else
        {
#ifdef LIBRAW_LIBRARY_BUILD
            imgdata.process_warnings |= LIBRAW_WARN_BAD_CAMERA_WB;
#endif
#ifdef DCRAW_VERBOSE
            fprintf (stderr,_("%s: Cannot use camera white balance.\n"), ifname);
#endif
        }
  }
  if (pre_mul[3] == 0) pre_mul[3] = colors < 4 ? pre_mul[1] : 1;
  dark = black;
  sat = maximum;
  if (threshold) wavelet_denoise();
  maximum -= black;
  for (dmin=DBL_MAX, dmax=c=0; c < 4; c++) {
    if (dmin > pre_mul[c])
	dmin = pre_mul[c];
    if (dmax < pre_mul[c])
	dmax = pre_mul[c];
  }
  if (!highlight) dmax = dmin;
  FORC4 scale_mul[c] = (pre_mul[c] /= dmax) * 65535.0 / maximum;
#ifdef DCRAW_VERBOSE
  if (verbose) {
    fprintf (stderr,
      _("Scaling with darkness %d, saturation %d, and\nmultipliers"), dark, sat);
    FORC4 fprintf (stderr, " %f", pre_mul[c]);
    fputc ('\n', stderr);
  }
#endif
  size = iheight*iwidth;
  for (i=0; i < size*4; i++) {
    val = image[0][i];
    if (!val) continue;
    val -= black;
    val *= scale_mul[i & 3];
    image[0][i] = CLIP(val);
  }
  if ((aber[0] != 1 || aber[2] != 1) && colors == 3) {
#ifdef DCRAW_VERBOSE
    if (verbose)
      fprintf (stderr,_("Correcting chromatic aberration...\n"));
#endif
    for (c=0; c < 4; c+=2) {
      if (aber[c] == 1) continue;
      img = (ushort *) malloc (size * sizeof *img);
      merror (img, "scale_colors()");
      for (i=0; i < size; i++)
	img[i] = image[i][c];
      for (row=0; row < iheight; row++) {
	ur = fr = (row - iheight*0.5) * aber[c] + iheight*0.5;
	if (ur > iheight-2) continue;
	fr -= ur;
	for (col=0; col < iwidth; col++) {
	  uc = fc = (col - iwidth*0.5) * aber[c] + iwidth*0.5;
	  if (uc > iwidth-2) continue;
	  fc -= uc;
	  pix = img + ur*iwidth + uc;
	  image[row*iwidth+col][c] =
	    (pix[     0]*(1-fc) + pix[       1]*fc) * (1-fr) +
	    (pix[iwidth]*(1-fc) + pix[iwidth+1]*fc) * fr;
	}
      }
      free(img);
    }
  }
#ifdef LIBRAW_LIBRARY_BUILD
  RUN_CALLBACK(LIBRAW_PROGRESS_SCALE_COLORS,1,2);
#endif
}

void CLASS pre_interpolate()
{
  ushort (*img)[4];
  int row, col, c;

#ifdef LIBRAW_LIBRARY_BUILD
  RUN_CALLBACK(LIBRAW_PROGRESS_PRE_INTERPOLATE,0,2);
#endif
  if (shrink) {
    if (half_size) {
      height = iheight;
      width  = iwidth;
    } else {
      img = (ushort (*)[4]) calloc (height*width, sizeof *img);
      merror (img, "pre_interpolate()");
      for (row=0; row < height; row++)
	for (col=0; col < width; col++) {
	  c = fc(row,col);
	  img[row*width+col][c] = image[(row >> 1)*iwidth+(col >> 1)][c];
	}
      free (image);
      image = img;
      shrink = 0;
    }
  }
  if (filters && colors == 3) {
    if ((mix_green = four_color_rgb)) colors++;
    else {
      for (row = FC(1,0) >> 1; row < height; row+=2)
	for (col = FC(row,1) & 1; col < width; col+=2)
	  image[row*width+col][1] = image[row*width+col][3];
      filters &= ~((filters & 0x55555555) << 1);
    }
  }
  if (half_size) filters = 0;
#ifdef LIBRAW_LIBRARY_BUILD
  RUN_CALLBACK(LIBRAW_PROGRESS_PRE_INTERPOLATE,1,2);
#endif
}

void CLASS border_interpolate (int border)
{
  unsigned row, col, y, x, f, c, sum[8];

  for (row=0; row < height; row++)
    for (col=0; col < width; col++) {
      if (col==border && row >= border && row < height-border)
	col = width-border;
      memset (sum, 0, sizeof sum);
      for (y=row-1; y != row+2; y++)
	for (x=col-1; x != col+2; x++)
	  if (y < height && x < width) {
	    f = fc(y,x);
	    sum[f] += image[y*width+x][f];
	    sum[f+4]++;
	  }
      f = fc(row,col);
      FORCC if (c != f && sum[c+4])
	image[row*width+col][c] = sum[c] / sum[c+4];
    }
}

void CLASS lin_interpolate()
{
  int code[16][16][32], *ip, sum[4];
  int c, i, x, y, row, col, shift, color;
  ushort *pix;

#ifdef DCRAW_VERBOSE
  if (verbose) fprintf (stderr,_("Bilinear interpolation...\n"));
#endif

#ifdef LIBRAW_LIBRARY_BUILD
  RUN_CALLBACK(LIBRAW_PROGRESS_INTERPOLATE,0,3);
#endif
  border_interpolate(1);
  for (row=0; row < 16; row++)
    for (col=0; col < 16; col++) {
      ip = code[row][col];
      memset (sum, 0, sizeof sum);
      for (y=-1; y <= 1; y++)
	for (x=-1; x <= 1; x++) {
	  shift = (y==0) + (x==0);
	  if (shift == 2) continue;
	  color = fc(row+y,col+x);
	  *ip++ = (width*y + x)*4 + color;
	  *ip++ = shift;
	  *ip++ = color;
	  sum[color] += 1 << shift;
	}
      FORCC
	if (c != fc(row,col)) {
	  *ip++ = c;
	  *ip++ = 256 / sum[c];
	}
    }
#ifdef LIBRAW_LIBRARY_BUILD
  RUN_CALLBACK(LIBRAW_PROGRESS_INTERPOLATE,1,3);
#endif
  for (row=1; row < height-1; row++)
    for (col=1; col < width-1; col++) {
      pix = image[row*width+col];
      ip = code[row & 15][col & 15];
      memset (sum, 0, sizeof sum);
      for (i=8; i--; ip+=3)
	sum[ip[2]] += pix[ip[0]] << ip[1];
      for (i=colors; --i; ip+=2)
	pix[ip[0]] = sum[ip[0]] * ip[1] >> 8;
    }
#ifdef LIBRAW_LIBRARY_BUILD
  RUN_CALLBACK(LIBRAW_PROGRESS_INTERPOLATE,2,3);
#endif
}

/*
   This algorithm is officially called:

   "Interpolation using a Threshold-based variable number of gradients"

   described in http://scien.stanford.edu/class/psych221/projects/99/tingchen/algodep/vargra.html

   I've extended the basic idea to work with non-Bayer filter arrays.
   Gradients are numbered clockwise from NW=0 to W=7.
 */
void CLASS vng_interpolate()
{
  static const signed char *cp, terms[] = {
    -2,-2,+0,-1,0,0x01, -2,-2,+0,+0,1,0x01, -2,-1,-1,+0,0,0x01,
    -2,-1,+0,-1,0,0x02, -2,-1,+0,+0,0,0x03, -2,-1,+0,+1,1,0x01,
    -2,+0,+0,-1,0,0x06, -2,+0,+0,+0,1,0x02, -2,+0,+0,+1,0,0x03,
    -2,+1,-1,+0,0,0x04, -2,+1,+0,-1,1,0x04, -2,+1,+0,+0,0,0x06,
    -2,+1,+0,+1,0,0x02, -2,+2,+0,+0,1,0x04, -2,+2,+0,+1,0,0x04,
    -1,-2,-1,+0,0,0x80, -1,-2,+0,-1,0,0x01, -1,-2,+1,-1,0,0x01,
    -1,-2,+1,+0,1,0x01, -1,-1,-1,+1,0,0x88, -1,-1,+1,-2,0,0x40,
    -1,-1,+1,-1,0,0x22, -1,-1,+1,+0,0,0x33, -1,-1,+1,+1,1,0x11,
    -1,+0,-1,+2,0,0x08, -1,+0,+0,-1,0,0x44, -1,+0,+0,+1,0,0x11,
    -1,+0,+1,-2,1,0x40, -1,+0,+1,-1,0,0x66, -1,+0,+1,+0,1,0x22,
    -1,+0,+1,+1,0,0x33, -1,+0,+1,+2,1,0x10, -1,+1,+1,-1,1,0x44,
    -1,+1,+1,+0,0,0x66, -1,+1,+1,+1,0,0x22, -1,+1,+1,+2,0,0x10,
    -1,+2,+0,+1,0,0x04, -1,+2,+1,+0,1,0x04, -1,+2,+1,+1,0,0x04,
    +0,-2,+0,+0,1,0x80, +0,-1,+0,+1,1,0x88, +0,-1,+1,-2,0,0x40,
    +0,-1,+1,+0,0,0x11, +0,-1,+2,-2,0,0x40, +0,-1,+2,-1,0,0x20,
    +0,-1,+2,+0,0,0x30, +0,-1,+2,+1,1,0x10, +0,+0,+0,+2,1,0x08,
    +0,+0,+2,-2,1,0x40, +0,+0,+2,-1,0,0x60, +0,+0,+2,+0,1,0x20,
    +0,+0,+2,+1,0,0x30, +0,+0,+2,+2,1,0x10, +0,+1,+1,+0,0,0x44,
    +0,+1,+1,+2,0,0x10, +0,+1,+2,-1,1,0x40, +0,+1,+2,+0,0,0x60,
    +0,+1,+2,+1,0,0x20, +0,+1,+2,+2,0,0x10, +1,-2,+1,+0,0,0x80,
    +1,-1,+1,+1,0,0x88, +1,+0,+1,+2,0,0x08, +1,+0,+2,-1,0,0x40,
    +1,+0,+2,+1,0,0x10
  }, chood[] = { -1,-1, -1,0, -1,+1, 0,+1, +1,+1, +1,0, +1,-1, 0,-1 };
  ushort (*brow[5])[4], *pix;
  int prow=7, pcol=1, *ip, *code[16][16], gval[8], gmin, gmax, sum[4];
  int row, col, x, y, x1, x2, y1, y2, t, weight, grads, color, diag;
  int g, diff, thold, num, c;
  lin_interpolate();
#ifdef DCRAW_VERBOSE
  if (verbose) fprintf (stderr,_("VNG interpolation...\n"));
#endif

  if (filters == 1) prow = pcol = 15;
  ip = (int *) calloc ((prow+1)*(pcol+1), 1280);
  merror (ip, "vng_interpolate()");
  for (row=0; row <= prow; row++)		/* Precalculate for VNG */
    for (col=0; col <= pcol; col++) {
      code[row][col] = ip;
      for (cp=terms, t=0; t < 64; t++) {
	y1 = *cp++;  x1 = *cp++;
	y2 = *cp++;  x2 = *cp++;
	weight = *cp++;
	grads = *cp++;
	color = fc(row+y1,col+x1);
	if (fc(row+y2,col+x2) != color) continue;
	diag = (fc(row,col+1) == color && fc(row+1,col) == color) ? 2:1;
	if (abs(y1-y2) == diag && abs(x1-x2) == diag) continue;
	*ip++ = (y1*width + x1)*4 + color;
	*ip++ = (y2*width + x2)*4 + color;
	*ip++ = weight;
	for (g=0; g < 8; g++)
	  if (grads & 1<<g) *ip++ = g;
	*ip++ = -1;
      }
      *ip++ = INT_MAX;
      for (cp=chood, g=0; g < 8; g++) {
	y = *cp++;  x = *cp++;
	*ip++ = (y*width + x) * 4;
	color = fc(row,col);
	if (fc(row+y,col+x) != color && fc(row+y*2,col+x*2) == color)
	  *ip++ = (y*width + x) * 8 + color;
	else
	  *ip++ = 0;
      }
    }
  brow[4] = (ushort (*)[4]) calloc (width*3, sizeof **brow);
  merror (brow[4], "vng_interpolate()");
  for (row=0; row < 3; row++)
    brow[row] = brow[4] + row*width;
  for (row=2; row < height-2; row++) {		/* Do VNG interpolation */
#ifdef LIBRAW_LIBRARY_BUILD
      if(!((row-2)%256))RUN_CALLBACK(LIBRAW_PROGRESS_INTERPOLATE,(row-2)/256+1,((height-3)/256)+1);
#endif
    for (col=2; col < width-2; col++) {
      pix = image[row*width+col];
      ip = code[row & prow][col & pcol];
      memset (gval, 0, sizeof gval);
      while ((g = ip[0]) != INT_MAX) {		/* Calculate gradients */
	diff = ABS(pix[g] - pix[ip[1]]) << ip[2];
	gval[ip[3]] += diff;
	ip += 5;
	if ((g = ip[-1]) == -1) continue;
	gval[g] += diff;
	while ((g = *ip++) != -1)
	  gval[g] += diff;
      }
      ip++;
      gmin = gmax = gval[0];			/* Choose a threshold */
      for (g=1; g < 8; g++) {
	if (gmin > gval[g]) gmin = gval[g];
	if (gmax < gval[g]) gmax = gval[g];
      }
      if (gmax == 0) {
	memcpy (brow[2][col], pix, sizeof *image);
	continue;
      }
      thold = gmin + (gmax >> 1);
      memset (sum, 0, sizeof sum);
      color = fc(row,col);
      for (num=g=0; g < 8; g++,ip+=2) {		/* Average the neighbors */
	if (gval[g] <= thold) {
	  FORCC
	    if (c == color && ip[1])
	      sum[c] += (pix[c] + pix[ip[1]]) >> 1;
	    else
	      sum[c] += pix[ip[0] + c];
	  num++;
	}
      }
      FORCC {					/* Save to buffer */
	t = pix[color];
	if (c != color)
	  t += (sum[c] - sum[color]) / num;
	brow[2][col][c] = CLIP(t);
      }
    }
    if (row > 3)				/* Write buffer to image */
      memcpy (image[(row-2)*width+2], brow[0]+2, (width-4)*sizeof *image);
    for (g=0; g < 4; g++)
      brow[(g-1) & 3] = brow[g];
  }
  memcpy (image[(row-2)*width+2], brow[0]+2, (width-4)*sizeof *image);
  memcpy (image[(row-1)*width+2], brow[1]+2, (width-4)*sizeof *image);
  free (brow[4]);
  free (code[0][0]);
}

/*
   Patterned Pixel Grouping Interpolation by Alain Desbiolles
*/
void CLASS ppg_interpolate()
{
  int dir[5] = { 1, width, -1, -width, 1 };
  int row, col, diff[2], guess[2], c, d, i;
  ushort (*pix)[4];

  border_interpolate(3);
#ifdef DCRAW_VERBOSE
  if (verbose) fprintf (stderr,_("PPG interpolation...\n"));
#endif

/*  Fill in the green layer with gradients and pattern recognition: */
#ifdef LIBRAW_LIBRARY_BUILD
  RUN_CALLBACK(LIBRAW_PROGRESS_INTERPOLATE,0,3);
#endif
#ifdef _OPENMP
#pragma omp parallel for default(shared) private(guess, diff, row, col, d, c, i, pix) schedule(static)
#endif
  for (row=3; row < height-3; row++)
    for (col=3+(FC(row,3) & 1), c=FC(row,col); col < width-3; col+=2) {
      pix = image + row*width+col;
      for (i=0; (d=dir[i]) > 0; i++) {
	guess[i] = (pix[-d][1] + pix[0][c] + pix[d][1]) * 2
		      - pix[-2*d][c] - pix[2*d][c];
	diff[i] = ( ABS(pix[-2*d][c] - pix[ 0][c]) +
		    ABS(pix[ 2*d][c] - pix[ 0][c]) +
		    ABS(pix[  -d][1] - pix[ d][1]) ) * 3 +
		  ( ABS(pix[ 3*d][1] - pix[ d][1]) +
		    ABS(pix[-3*d][1] - pix[-d][1]) ) * 2;
      }
      d = dir[i = diff[0] > diff[1]];
      pix[0][1] = ULIM(guess[i] >> 2, pix[d][1], pix[-d][1]);
    }
/*  Calculate red and blue for each green pixel:		*/
#ifdef LIBRAW_LIBRARY_BUILD
  RUN_CALLBACK(LIBRAW_PROGRESS_INTERPOLATE,1,3);
#endif
#ifdef _OPENMP
#pragma omp parallel for default(shared) private(guess, diff, row, col, d, c, i, pix) schedule(static)
#endif
  for (row=1; row < height-1; row++)
    for (col=1+(FC(row,2) & 1), c=FC(row,col+1); col < width-1; col+=2) {
      pix = image + row*width+col;
      for (i=0; (d=dir[i]) > 0; c=2-c, i++)
	pix[0][c] = CLIP((pix[-d][c] + pix[d][c] + 2*pix[0][1]
			- pix[-d][1] - pix[d][1]) >> 1);
    }
/*  Calculate blue for red pixels and vice versa:		*/
#ifdef LIBRAW_LIBRARY_BUILD
  RUN_CALLBACK(LIBRAW_PROGRESS_INTERPOLATE,2,3);
#endif
#ifdef _OPENMP
#pragma omp parallel for default(shared) private(guess, diff, row, col, d, c, i, pix) schedule(static)
#endif
  for (row=1; row < height-1; row++)
    for (col=1+(FC(row,1) & 1), c=2-FC(row,col); col < width-1; col+=2) {
      pix = image + row*width+col;
      for (i=0; (d=dir[i]+dir[i+1]) > 0; i++) {
	diff[i] = ABS(pix[-d][c] - pix[d][c]) +
		  ABS(pix[-d][1] - pix[0][1]) +
		  ABS(pix[ d][1] - pix[0][1]);
	guess[i] = pix[-d][c] + pix[d][c] + 2*pix[0][1]
		 - pix[-d][1] - pix[d][1];
      }
      if (diff[0] != diff[1])
	pix[0][c] = CLIP(guess[diff[0] > diff[1]] >> 1);
      else
	pix[0][c] = CLIP((guess[0]+guess[1]) >> 2);
    }
}

/*
   Adaptive Homogeneity-Directed interpolation is based on
   the work of Keigo Hirakawa, Thomas Parks, and Paul Lee.
 */
#define TS 256		/* Tile Size */
#ifndef _OPENMP
void CLASS ahd_interpolate()
{
  int i, j, k, top, left, row, col, tr, tc, c, d, val, hm[2];
  ushort (*pix)[4], (*rix)[3];
  static const int dir[4] = { -1, 1, -TS, TS };
  unsigned ldiff[2][4], abdiff[2][4], leps, abeps;
  float r, cbrt[0x10000], xyz[3], xyz_cam[3][4];
  ushort (*rgb)[TS][TS][3];
   short (*lab)[TS][TS][3], (*lix)[3];
   char (*homo)[TS][TS], *buffer;

#ifdef DCRAW_VERBOSE
  if (verbose) fprintf (stderr,_("AHD interpolation...\n"));
#endif

  for (i=0; i < 0x10000; i++) {
    r = i / 65535.0;
    cbrt[i] = r > 0.008856 ? pow((double)r,1/3.0) : 7.787*r + 16/116.0;
  }
  for (i=0; i < 3; i++)
    for (j=0; j < colors; j++)
      for (xyz_cam[i][j] = k=0; k < 3; k++)
	xyz_cam[i][j] += xyz_rgb[i][k] * rgb_cam[k][j] / d65_white[i];

  border_interpolate(5);
  buffer = (char *) malloc (26*TS*TS);		/* 1664 kB */
  merror (buffer, "ahd_interpolate()");
  rgb  = (ushort(*)[TS][TS][3]) buffer;
  lab  = (short (*)[TS][TS][3])(buffer + 12*TS*TS);
  homo = (char  (*)[TS][TS])   (buffer + 24*TS*TS);

  for (top=2; top < height-5; top += TS-6)
  {    
      
#ifdef LIBRAW_LIBRARY_BUILD
      RUN_CALLBACK(LIBRAW_PROGRESS_INTERPOLATE,(top-2)/(TS-6),(height-7)/(TS-6)+1);
#endif
    for (left=2; left < width-5; left += TS-6) {

/*  Interpolate green horizontally and vertically:		*/
      for (row = top; row < top+TS && row < height-2; row++) {
	col = left + (FC(row,left) & 1);
	for (c = FC(row,col); col < left+TS && col < width-2; col+=2) {
	  pix = image + row*width+col;
	  val = ((pix[-1][1] + pix[0][c] + pix[1][1]) * 2
		- pix[-2][c] - pix[2][c]) >> 2;
	  rgb[0][row-top][col-left][1] = ULIM(val,pix[-1][1],pix[1][1]);
	  val = ((pix[-width][1] + pix[0][c] + pix[width][1]) * 2
		- pix[-2*width][c] - pix[2*width][c]) >> 2;
	  rgb[1][row-top][col-left][1] = ULIM(val,pix[-width][1],pix[width][1]);
	}
      }
/*  Interpolate red and blue, and convert to CIELab:		*/
      for (d=0; d < 2; d++)
	for (row=top+1; row < top+TS-1 && row < height-3; row++)
	  for (col=left+1; col < left+TS-1 && col < width-3; col++) {
	    pix = image + row*width+col;
	    rix = &rgb[d][row-top][col-left];
	    lix = &lab[d][row-top][col-left];
	    if ((c = 2 - FC(row,col)) == 1) {
	      c = FC(row+1,col);
	      val = pix[0][1] + (( pix[-1][2-c] + pix[1][2-c]
				 - rix[-1][1] - rix[1][1] ) >> 1);
	      rix[0][2-c] = CLIP(val);
	      val = pix[0][1] + (( pix[-width][c] + pix[width][c]
				 - rix[-TS][1] - rix[TS][1] ) >> 1);
	    } else
	      val = rix[0][1] + (( pix[-width-1][c] + pix[-width+1][c]
				 + pix[+width-1][c] + pix[+width+1][c]
				 - rix[-TS-1][1] - rix[-TS+1][1]
				 - rix[+TS-1][1] - rix[+TS+1][1] + 1) >> 2);
	    rix[0][c] = CLIP(val);
	    c = FC(row,col);
	    rix[0][c] = pix[0][c];
	    xyz[0] = xyz[1] = xyz[2] = 0.5;
	    FORCC {
	      xyz[0] += xyz_cam[0][c] * rix[0][c];
	      xyz[1] += xyz_cam[1][c] * rix[0][c];
	      xyz[2] += xyz_cam[2][c] * rix[0][c];
	    }
	    xyz[0] = cbrt[CLIP((int) xyz[0])];
	    xyz[1] = cbrt[CLIP((int) xyz[1])];
	    xyz[2] = cbrt[CLIP((int) xyz[2])];
	    lix[0][0] = 64 * (116 * xyz[1] - 16);
	    lix[0][1] = 64 * 500 * (xyz[0] - xyz[1]);
	    lix[0][2] = 64 * 200 * (xyz[1] - xyz[2]);
	  }
/*  Build homogeneity maps from the CIELab images:		*/
      memset (homo, 0, 2*TS*TS);
      for (row=top+2; row < top+TS-2 && row < height-4; row++) {
	tr = row-top;
	for (col=left+2; col < left+TS-2 && col < width-4; col++) {
	  tc = col-left;
	  for (d=0; d < 2; d++) {
	    lix = &lab[d][tr][tc];
	    for (i=0; i < 4; i++) {
	       ldiff[d][i] = ABS(lix[0][0]-lix[dir[i]][0]);
	      abdiff[d][i] = SQR(lix[0][1]-lix[dir[i]][1])
			   + SQR(lix[0][2]-lix[dir[i]][2]);
	    }
	  }
	  leps = MIN(MAX(ldiff[0][0],ldiff[0][1]),
		     MAX(ldiff[1][2],ldiff[1][3]));
	  abeps = MIN(MAX(abdiff[0][0],abdiff[0][1]),
		      MAX(abdiff[1][2],abdiff[1][3]));
	  for (d=0; d < 2; d++)
	    for (i=0; i < 4; i++)
	      if (ldiff[d][i] <= leps && abdiff[d][i] <= abeps)
		homo[d][tr][tc]++;
	}
      }
/*  Combine the most homogenous pixels for the final result:	*/
      for (row=top+3; row < top+TS-3 && row < height-5; row++) {
	tr = row-top;
	for (col=left+3; col < left+TS-3 && col < width-5; col++) {
	  tc = col-left;
	  for (d=0; d < 2; d++)
	    for (hm[d]=0, i=tr-1; i <= tr+1; i++)
	      for (j=tc-1; j <= tc+1; j++)
		hm[d] += homo[d][i][j];
	  if (hm[0] != hm[1])
	    FORC3 image[row*width+col][c] = rgb[hm[1] > hm[0]][tr][tc][c];
	  else
	    FORC3 image[row*width+col][c] =
		(rgb[0][tr][tc][c] + rgb[1][tr][tc][c]) >> 1;
	}
      }
    }
  }
  free (buffer);
}
#else
void CLASS ahd_interpolate()
{
  int i, j, k, top, left, row, col, tr, tc, c, d, val, hm[2];
  ushort (*pix)[4], (*rix)[3];
  static const int dir[4] = { -1, 1, -TS, TS };
  unsigned ldiff[2][4], abdiff[2][4], leps, abeps;
  float r, cbrt[0x10000], xyz[3], xyz_cam[3][4];
  ushort (*rgb)[TS][TS][3];
  short (*lab)[TS][TS][3], (*lix)[3];
  char (*homo)[TS][TS], *buffer;

#ifdef DCRAW_VERBOSE
  if (verbose) fprintf (stderr,_("AHD interpolation...\n"));
#endif

  for (i=0; i < 0x10000; i++) {
    r = i / 65535.0;
    cbrt[i] = r > 0.008856 ? pow(r,1/3.0) : 7.787*r + 16/116.0;
  }
  for (i=0; i < 3; i++)
    for (j=0; j < colors; j++)
      for (xyz_cam[i][j] = k=0; k < 3; k++)
	xyz_cam[i][j] += xyz_rgb[i][k] * rgb_cam[k][j] / d65_white[i];

  border_interpolate(5);

#ifdef LIBRAW_LIBRARY_BUILD
#pragma omp parallel private(buffer,rgb,lab,homo,top,left,row,c,col,pix,val,d,rix,xyz,lix,tc,tr,ldiff,abdiff,leps,abeps,hm,i,j) firstprivate(cbrt) shared(xyz_cam)
#endif
  {
    buffer = (char *) malloc (26*TS*TS);		/* 1664 kB */
    merror (buffer, "ahd_interpolate()");
    rgb  = (ushort(*)[TS][TS][3]) buffer;
    lab  = (short (*)[TS][TS][3])(buffer + 12*TS*TS);
    homo = (char  (*)[TS][TS])   (buffer + 24*TS*TS);

#pragma omp for schedule(dynamic)
    for (top=2; top < height-5; top += TS-6){
#ifdef LIBRAW_LIBRARY_BUILD
        RUN_CALLBACK(LIBRAW_PROGRESS_INTERPOLATE,(top-2)/(TS-6)+1,(height-7)/(TS-6)+1);
#endif
      for (left=2; left < width-5; left += TS-6) {

  /*  Interpolate green horizontally and vertically:		*/
        for (row = top; row < top+TS && row < height-2; row++) {
          col = left + (FC(row,left) & 1);
          for (c = FC(row,col); col < left+TS && col < width-2; col+=2) {
            pix = image + row*width+col;
            val = ((pix[-1][1] + pix[0][c] + pix[1][1]) * 2
                  - pix[-2][c] - pix[2][c]) >> 2;
            rgb[0][row-top][col-left][1] = ULIM(val,pix[-1][1],pix[1][1]);
            val = ((pix[-width][1] + pix[0][c] + pix[width][1]) * 2
                  - pix[-2*width][c] - pix[2*width][c]) >> 2;
            rgb[1][row-top][col-left][1] = ULIM(val,pix[-width][1],pix[width][1]);
          }
        }
  /*  Interpolate red and blue, and convert to CIELab:		*/
        for (d=0; d < 2; d++)
          for (row=top+1; row < top+TS-1 && row < height-3; row++)
            for (col=left+1; col < left+TS-1 && col < width-3; col++) {
              pix = image + row*width+col;
              rix = &rgb[d][row-top][col-left];
              lix = &lab[d][row-top][col-left];
              if ((c = 2 - FC(row,col)) == 1) {
                c = FC(row+1,col);
                val = pix[0][1] + (( pix[-1][2-c] + pix[1][2-c]
                                   - rix[-1][1] - rix[1][1] ) >> 1);
                rix[0][2-c] = CLIP(val);
                val = pix[0][1] + (( pix[-width][c] + pix[width][c]
                                   - rix[-TS][1] - rix[TS][1] ) >> 1);
              } else
                val = rix[0][1] + (( pix[-width-1][c] + pix[-width+1][c]
                                   + pix[+width-1][c] + pix[+width+1][c]
                                   - rix[-TS-1][1] - rix[-TS+1][1]
                                   - rix[+TS-1][1] - rix[+TS+1][1] + 1) >> 2);
              rix[0][c] = CLIP(val);
              c = FC(row,col);
              rix[0][c] = pix[0][c];
              xyz[0] = xyz[1] = xyz[2] = 0.5;
              FORCC {
                xyz[0] += xyz_cam[0][c] * rix[0][c];
                xyz[1] += xyz_cam[1][c] * rix[0][c];
                xyz[2] += xyz_cam[2][c] * rix[0][c];
              }
              xyz[0] = cbrt[CLIP((int) xyz[0])];
              xyz[1] = cbrt[CLIP((int) xyz[1])];
              xyz[2] = cbrt[CLIP((int) xyz[2])];
              lix[0][0] = 64 * (116 * xyz[1] - 16);
              lix[0][1] = 64 * 500 * (xyz[0] - xyz[1]);
              lix[0][2] = 64 * 200 * (xyz[1] - xyz[2]);
            }
  /*  Build homogeneity maps from the CIELab images:		*/
        memset (homo, 0, 2*TS*TS);
        for (row=top+2; row < top+TS-2 && row < height-4; row++) {
          tr = row-top;
          for (col=left+2; col < left+TS-2 && col < width-4; col++) {
            tc = col-left;
            for (d=0; d < 2; d++) {
              lix = &lab[d][tr][tc];
              for (i=0; i < 4; i++) {
                 ldiff[d][i] = ABS(lix[0][0]-lix[dir[i]][0]);
                abdiff[d][i] = SQR(lix[0][1]-lix[dir[i]][1])
                             + SQR(lix[0][2]-lix[dir[i]][2]);
              }
            }
            leps = MIN(MAX(ldiff[0][0],ldiff[0][1]),
                       MAX(ldiff[1][2],ldiff[1][3]));
            abeps = MIN(MAX(abdiff[0][0],abdiff[0][1]),
                        MAX(abdiff[1][2],abdiff[1][3]));
            for (d=0; d < 2; d++)
              for (i=0; i < 4; i++)
                if (ldiff[d][i] <= leps && abdiff[d][i] <= abeps)
                  homo[d][tr][tc]++;
          }
        }
  /*  Combine the most homogenous pixels for the final result:	*/
        for (row=top+3; row < top+TS-3 && row < height-5; row++) {
          tr = row-top;
          for (col=left+3; col < left+TS-3 && col < width-5; col++) {
            tc = col-left;
            for (d=0; d < 2; d++)
              for (hm[d]=0, i=tr-1; i <= tr+1; i++)
                for (j=tc-1; j <= tc+1; j++)
                  hm[d] += homo[d][i][j];
            if (hm[0] != hm[1])
              FORC3 image[row*width+col][c] = rgb[hm[1] > hm[0]][tr][tc][c];
            else
              FORC3 image[row*width+col][c] =
                  (rgb[0][tr][tc][c] + rgb[1][tr][tc][c]) >> 1;
          }
        }
      }
    }
    free (buffer);
  }
}

#endif
#undef TS

void CLASS median_filter()
{
  ushort (*pix)[4];
  int pass, c, i, j, k, med[9];
  static const uchar opt[] =	/* Optimal 9-element median search */
  { 1,2, 4,5, 7,8, 0,1, 3,4, 6,7, 1,2, 4,5, 7,8,
    0,3, 5,8, 4,7, 3,6, 1,4, 2,5, 4,7, 4,2, 6,4, 4,2 };

  for (pass=1; pass <= med_passes; pass++) {
#ifdef LIBRAW_LIBRARY_BUILD
      RUN_CALLBACK(LIBRAW_PROGRESS_MEDIAN_FILTER,pass-1,med_passes);
#endif
#ifdef DCRAW_VERBOSE
    if (verbose)
      fprintf (stderr,_("Median filter pass %d...\n"), pass);
#endif
    for (c=0; c < 3; c+=2) {
      for (pix = image; pix < image+width*height; pix++)
	pix[0][3] = pix[0][c];
      for (pix = image+width; pix < image+width*(height-1); pix++) {
	if ((pix-image+1) % width < 2) continue;
	for (k=0, i = -width; i <= width; i += width)
	  for (j = i-1; j <= i+1; j++)
	    med[k++] = pix[j][3] - pix[j][1];
	for (i=0; i < sizeof opt; i+=2)
	  if     (med[opt[i]] > med[opt[i+1]])
	    SWAP (med[opt[i]] , med[opt[i+1]]);
	pix[0][c] = CLIP(med[4] + pix[0][1]);
      }
    }
  }
}

void CLASS blend_highlights()
{
  int clip=INT_MAX, row, col, c, i, j;
  static const float trans[2][4][4] =
  { { { 1,1,1 }, { 1.7320508,-1.7320508,0 }, { -1,-1,2 } },
    { { 1,1,1,1 }, { 1,-1,1,-1 }, { 1,1,-1,-1 }, { 1,-1,-1,1 } } };
  static const float itrans[2][4][4] =
  { { { 1,0.8660254,-0.5 }, { 1,-0.8660254,-0.5 }, { 1,0,1 } },
    { { 1,1,1,1 }, { 1,-1,1,-1 }, { 1,1,-1,-1 }, { 1,-1,-1,1 } } };
  float cam[2][4], lab[2][4], sum[2], chratio;

  if ((unsigned) (colors-3) > 1) return;
#ifdef DCRAW_VERBOSE
  if (verbose) fprintf (stderr,_("Blending highlights...\n"));
#endif
  FORCC if (clip > (i = 65535*pre_mul[c])) clip = i;
#ifdef LIBRAW_LIBRARY_BUILD
  RUN_CALLBACK(LIBRAW_PROGRESS_HIGHLIGHTS,0,2);
#endif
  for (row=0; row < height; row++)
    for (col=0; col < width; col++) {
      FORCC if (image[row*width+col][c] > clip) break;
      if (c == colors) continue;
      FORCC {
	cam[0][c] = image[row*width+col][c];
	cam[1][c] = MIN(cam[0][c],clip);
      }
      for (i=0; i < 2; i++) {
	FORCC for (lab[i][c]=j=0; j < colors; j++)
	  lab[i][c] += trans[colors-3][c][j] * cam[i][j];
	for (sum[i]=0,c=1; c < colors; c++)
	  sum[i] += SQR(lab[i][c]);
      }
      chratio = sqrt(sum[1]/sum[0]);
      for (c=1; c < colors; c++)
	lab[0][c] *= chratio;
      FORCC for (cam[0][c]=j=0; j < colors; j++)
	cam[0][c] += itrans[colors-3][c][j] * lab[0][j];
      FORCC image[row*width+col][c] = cam[0][c] / colors;
    }
#ifdef LIBRAW_LIBRARY_BUILD
  RUN_CALLBACK(LIBRAW_PROGRESS_HIGHLIGHTS,1,2);
#endif
}

#define SCALE (4 >> shrink)
void CLASS recover_highlights()
{
  float *map, sum, wgt, grow;
  int hsat[4], count, spread, change, val, i;
  unsigned high, wide, mrow, mcol, row, col, kc, c, d, y, x;
  ushort *pixel;
  static const signed char dir[8][2] =
    { {-1,-1}, {-1,0}, {-1,1}, {0,1}, {1,1}, {1,0}, {1,-1}, {0,-1} };

#ifdef DCRAW_VERBOSE
  if (verbose) fprintf (stderr,_("Rebuilding highlights...\n"));
#endif

  grow = pow (2.0, 4.0-highlight);
  FORCC hsat[c] = 32000 * pre_mul[c];
  for (kc=0, c=1; c < colors; c++)
    if (pre_mul[kc] < pre_mul[c]) kc = c;
  high = height / SCALE;
  wide =  width / SCALE;
  map = (float *) calloc (high*wide, sizeof *map);
  merror (map, "recover_highlights()");
  FORCC if (c != kc) {
#ifdef LIBRAW_LIBRARY_BUILD
      RUN_CALLBACK(LIBRAW_PROGRESS_HIGHLIGHTS,c-1,colors-1);
#endif
    memset (map, 0, high*wide*sizeof *map);
    for (mrow=0; mrow < high; mrow++)
      for (mcol=0; mcol < wide; mcol++) {
	sum = wgt = count = 0;
	for (row = mrow*SCALE; row < (mrow+1)*SCALE; row++)
	  for (col = mcol*SCALE; col < (mcol+1)*SCALE; col++) {
	    pixel = image[row*width+col];
	    if (pixel[c] / hsat[c] == 1 && pixel[kc] > 24000) {
	      sum += pixel[c];
	      wgt += pixel[kc];
	      count++;
	    }
	  }
	if (count == SCALE*SCALE)
	  map[mrow*wide+mcol] = sum / wgt;
      }
    for (spread = 32/grow; spread--; ) {
      for (mrow=0; mrow < high; mrow++)
	for (mcol=0; mcol < wide; mcol++) {
	  if (map[mrow*wide+mcol]) continue;
	  sum = count = 0;
	  for (d=0; d < 8; d++) {
	    y = mrow + dir[d][0];
	    x = mcol + dir[d][1];
	    if (y < high && x < wide && map[y*wide+x] > 0) {
	      sum  += (1 + (d & 1)) * map[y*wide+x];
	      count += 1 + (d & 1);
	    }
	  }
	  if (count > 3)
	    map[mrow*wide+mcol] = - (sum+grow) / (count+grow);
	}
      for (change=i=0; i < high*wide; i++)
	if (map[i] < 0) {
	  map[i] = -map[i];
	  change = 1;
	}
      if (!change) break;
    }
    for (i=0; i < high*wide; i++)
      if (map[i] == 0) map[i] = 1;
    for (mrow=0; mrow < high; mrow++)
      for (mcol=0; mcol < wide; mcol++) {
	for (row = mrow*SCALE; row < (mrow+1)*SCALE; row++)
	  for (col = mcol*SCALE; col < (mcol+1)*SCALE; col++) {
	    pixel = image[row*width+col];
	    if (pixel[c] / hsat[c] > 1) {
	      val = pixel[kc] * map[mrow*wide+mcol];
	      if (pixel[c] < val) pixel[c] = CLIP(val);
	    }
	  }
      }
  }
  free (map);
}
#undef SCALE

void CLASS tiff_get (unsigned base,
	unsigned *tag, unsigned *type, unsigned *len, unsigned *save)
{
  *tag  = get2();
  *type = get2();
  *len  = get4();
  *save = ftell(ifp) + 4;
  if (*len * ("11124811248488"[*type < 14 ? *type:0]-'0') > 4)
    fseek (ifp, get4()+base, SEEK_SET);
}

void CLASS parse_thumb_note (int base, unsigned toff, unsigned tlen)
{
  unsigned entries, tag, type, len, save;

  entries = get2();
  while (entries--) {
    tiff_get (base, &tag, &type, &len, &save);
    if (tag == toff) thumb_offset = get4()+base;
    if (tag == tlen) thumb_length = get4();
    fseek (ifp, save, SEEK_SET);
  }
}

void CLASS parse_makernote (int base, int uptag)
{
  static const uchar xlat[2][256] = {
  { 0xc1,0xbf,0x6d,0x0d,0x59,0xc5,0x13,0x9d,0x83,0x61,0x6b,0x4f,0xc7,0x7f,0x3d,0x3d,
    0x53,0x59,0xe3,0xc7,0xe9,0x2f,0x95,0xa7,0x95,0x1f,0xdf,0x7f,0x2b,0x29,0xc7,0x0d,
    0xdf,0x07,0xef,0x71,0x89,0x3d,0x13,0x3d,0x3b,0x13,0xfb,0x0d,0x89,0xc1,0x65,0x1f,
    0xb3,0x0d,0x6b,0x29,0xe3,0xfb,0xef,0xa3,0x6b,0x47,0x7f,0x95,0x35,0xa7,0x47,0x4f,
    0xc7,0xf1,0x59,0x95,0x35,0x11,0x29,0x61,0xf1,0x3d,0xb3,0x2b,0x0d,0x43,0x89,0xc1,
    0x9d,0x9d,0x89,0x65,0xf1,0xe9,0xdf,0xbf,0x3d,0x7f,0x53,0x97,0xe5,0xe9,0x95,0x17,
    0x1d,0x3d,0x8b,0xfb,0xc7,0xe3,0x67,0xa7,0x07,0xf1,0x71,0xa7,0x53,0xb5,0x29,0x89,
    0xe5,0x2b,0xa7,0x17,0x29,0xe9,0x4f,0xc5,0x65,0x6d,0x6b,0xef,0x0d,0x89,0x49,0x2f,
    0xb3,0x43,0x53,0x65,0x1d,0x49,0xa3,0x13,0x89,0x59,0xef,0x6b,0xef,0x65,0x1d,0x0b,
    0x59,0x13,0xe3,0x4f,0x9d,0xb3,0x29,0x43,0x2b,0x07,0x1d,0x95,0x59,0x59,0x47,0xfb,
    0xe5,0xe9,0x61,0x47,0x2f,0x35,0x7f,0x17,0x7f,0xef,0x7f,0x95,0x95,0x71,0xd3,0xa3,
    0x0b,0x71,0xa3,0xad,0x0b,0x3b,0xb5,0xfb,0xa3,0xbf,0x4f,0x83,0x1d,0xad,0xe9,0x2f,
    0x71,0x65,0xa3,0xe5,0x07,0x35,0x3d,0x0d,0xb5,0xe9,0xe5,0x47,0x3b,0x9d,0xef,0x35,
    0xa3,0xbf,0xb3,0xdf,0x53,0xd3,0x97,0x53,0x49,0x71,0x07,0x35,0x61,0x71,0x2f,0x43,
    0x2f,0x11,0xdf,0x17,0x97,0xfb,0x95,0x3b,0x7f,0x6b,0xd3,0x25,0xbf,0xad,0xc7,0xc5,
    0xc5,0xb5,0x8b,0xef,0x2f,0xd3,0x07,0x6b,0x25,0x49,0x95,0x25,0x49,0x6d,0x71,0xc7 },
  { 0xa7,0xbc,0xc9,0xad,0x91,0xdf,0x85,0xe5,0xd4,0x78,0xd5,0x17,0x46,0x7c,0x29,0x4c,
    0x4d,0x03,0xe9,0x25,0x68,0x11,0x86,0xb3,0xbd,0xf7,0x6f,0x61,0x22,0xa2,0x26,0x34,
    0x2a,0xbe,0x1e,0x46,0x14,0x68,0x9d,0x44,0x18,0xc2,0x40,0xf4,0x7e,0x5f,0x1b,0xad,
    0x0b,0x94,0xb6,0x67,0xb4,0x0b,0xe1,0xea,0x95,0x9c,0x66,0xdc,0xe7,0x5d,0x6c,0x05,
    0xda,0xd5,0xdf,0x7a,0xef,0xf6,0xdb,0x1f,0x82,0x4c,0xc0,0x68,0x47,0xa1,0xbd,0xee,
    0x39,0x50,0x56,0x4a,0xdd,0xdf,0xa5,0xf8,0xc6,0xda,0xca,0x90,0xca,0x01,0x42,0x9d,
    0x8b,0x0c,0x73,0x43,0x75,0x05,0x94,0xde,0x24,0xb3,0x80,0x34,0xe5,0x2c,0xdc,0x9b,
    0x3f,0xca,0x33,0x45,0xd0,0xdb,0x5f,0xf5,0x52,0xc3,0x21,0xda,0xe2,0x22,0x72,0x6b,
    0x3e,0xd0,0x5b,0xa8,0x87,0x8c,0x06,0x5d,0x0f,0xdd,0x09,0x19,0x93,0xd0,0xb9,0xfc,
    0x8b,0x0f,0x84,0x60,0x33,0x1c,0x9b,0x45,0xf1,0xf0,0xa3,0x94,0x3a,0x12,0x77,0x33,
    0x4d,0x44,0x78,0x28,0x3c,0x9e,0xfd,0x65,0x57,0x16,0x94,0x6b,0xfb,0x59,0xd0,0xc8,
    0x22,0x36,0xdb,0xd2,0x63,0x98,0x43,0xa1,0x04,0x87,0x86,0xf7,0xa6,0x26,0xbb,0xd6,
    0x59,0x4d,0xbf,0x6a,0x2e,0xaa,0x2b,0xef,0xe6,0x78,0xb6,0x4e,0xe0,0x2f,0xdc,0x7c,
    0xbe,0x57,0x19,0x32,0x7e,0x2a,0xd0,0xb8,0xba,0x29,0x00,0x3c,0x52,0x7d,0xa8,0x49,
    0x3b,0x2d,0xeb,0x25,0x49,0xfa,0xa3,0xaa,0x39,0xa7,0xc5,0xa7,0x50,0x11,0x36,0xfb,
    0xc6,0x67,0x4a,0xf5,0xa5,0x12,0x65,0x7e,0xb0,0xdf,0xaf,0x4e,0xb3,0x61,0x7f,0x2f } };
  unsigned offset=0, entries, tag, type, len, save, c;
  unsigned ver97=0, serial=0, i, wbi=0, wb[4]={0,0,0,0};
  uchar buf97[324], ci, cj, ck;
  short sorder=order;
  char buf[10];
/*
   The MakerNote might have its own TIFF header (possibly with
   its own byte-order!), or it might just be a table.
 */
  fread (buf, 1, 10, ifp);
  if (!strncmp (buf,"KDK" ,3) ||	/* these aren't TIFF tables */
      !strncmp (buf,"VER" ,3) ||
      !strncmp (buf,"IIII",4) ||
      !strncmp (buf,"MMMM",4)) return;
  if (!strncmp (buf,"KC"  ,2) ||	/* Konica KD-400Z, KD-510Z */
      !strncmp (buf,"MLY" ,3)) {	/* Minolta DiMAGE G series */
    order = 0x4d4d;
    while ((i=ftell(ifp)) < data_offset && i < 16384) {
      wb[0] = wb[2];  wb[2] = wb[1];  wb[1] = wb[3];
      wb[3] = get2();
      if (wb[1] == 256 && wb[3] == 256 &&
	  wb[0] > 256 && wb[0] < 640 && wb[2] > 256 && wb[2] < 640)
	FORC4 cam_mul[c] = wb[c];
#ifdef LIBRAW_LIBRARY_BUILD
      color_flags.cam_mul_state = LIBRAW_COLORSTATE_LOADED;
#endif
    }
    goto quit;
  }
  if (!strcmp (buf,"Nikon")) {
    base = ftell(ifp);
    order = get2();
    if (get2() != 42) goto quit;
    offset = get4();
    fseek (ifp, offset-8, SEEK_CUR);
  } else if (!strcmp (buf,"OLYMPUS")) {
    base = ftell(ifp)-10;
    fseek (ifp, -2, SEEK_CUR);
    order = get2();  get2();
  } else if (!strncmp (buf,"FUJIFILM",8) ||
	     !strncmp (buf,"SONY",4) ||
	     !strcmp  (buf,"Panasonic")) {
    order = 0x4949;
    fseek (ifp,  2, SEEK_CUR);
  } else if (!strcmp (buf,"OLYMP") ||
	     !strcmp (buf,"LEICA") ||
	     !strcmp (buf,"Ricoh") ||
	     !strcmp (buf,"EPSON"))
    fseek (ifp, -2, SEEK_CUR);
  else if (!strcmp (buf,"AOC") ||
	   !strcmp (buf,"QVC"))
    fseek (ifp, -4, SEEK_CUR);
  else fseek (ifp, -10, SEEK_CUR);

  entries = get2();
  if (entries > 1000) return;
  while (entries--) {
    tiff_get (base, &tag, &type, &len, &save);
    tag |= uptag << 16;
    if (tag == 2 && strstr(make,"NIKON"))
      iso_speed = (get2(),get2());
    if (tag == 4 && len > 26 && len < 35) {
      if ((i=(get4(),get2())) != 0x7fff && !iso_speed)
	iso_speed = 50 * pow (2, i/32.0 - 4);
      if ((i=(get2(),get2())) != 0x7fff && !aperture)
	aperture = pow (2, i/64.0);
      if ((i=get2()) != 0xffff && !shutter)
	shutter = pow (2, (short) i/-32.0);
      wbi = (get2(),get2());
      shot_order = (get2(),get2());
    }
    if ((tag == 4 || tag == 0x114) && !strncmp(make,"KONICA",6)) {
      fseek (ifp, tag == 4 ? 140:160, SEEK_CUR);
      switch (get2()) {
	case 72:  flip = 0;  break;
	case 76:  flip = 6;  break;
	case 82:  flip = 5;  break;
      }
    }
    if (tag == 7 && type == 2 && len > 20)
      fgets (model2, 64, ifp);
    if (tag == 8 && type == 4)
      shot_order = get4();
    if (tag == 9 && !strcmp(make,"Canon"))
      fread (artist, 64, 1, ifp);
    if (tag == 0xc && len == 4) {
      cam_mul[0] = getreal(type);
      cam_mul[2] = getreal(type);
#ifdef LIBRAW_LIBRARY_BUILD
      color_flags.cam_mul_state = LIBRAW_COLORSTATE_LOADED;
#endif
    }
    if (tag == 0x10 && type == 4)
      unique_id = get4();
    if (tag == 0x11 && is_raw && !strncmp(make,"NIKON",5)) {
      fseek (ifp, get4()+base, SEEK_SET);
      parse_tiff_ifd (base);
    }
    if (tag == 0x14 && len == 2560 && type == 7) {
      fseek (ifp, 1248, SEEK_CUR);
      goto get2_256;
    }
    if (tag == 0x15 && type == 2 && is_raw)
      fread (model, 64, 1, ifp);
    if (strstr(make,"PENTAX")) {
      if (tag == 0x1b) tag = 0x1018;
      if (tag == 0x1c) tag = 0x1017;
    }
    if (tag == 0x1d)
      while ((c = fgetc(ifp)) && c != EOF)
	serial = serial*10 + (isdigit(c) ? c - '0' : c % 10);
    if (tag == 0x81 && type == 4) {
      data_offset = get4();
      fseek (ifp, data_offset + 41, SEEK_SET);
      raw_height = get2() * 2;
      raw_width  = get2();
      filters = 0x61616161;
    }
    if (tag == 0x29 && type == 1) {
      c = wbi < 18 ? "012347800000005896"[wbi]-'0' : 0;
      fseek (ifp, 8 + c*32, SEEK_CUR);
      FORC4 cam_mul[c ^ (c >> 1) ^ 1] = get4();
#ifdef LIBRAW_LIBRARY_BUILD
      color_flags.cam_mul_state = LIBRAW_COLORSTATE_LOADED;
#endif
    }
    if ((tag == 0x81  && type == 7) ||
	(tag == 0x100 && type == 7) ||
	(tag == 0x280 && type == 1)) {
      thumb_offset = ftell(ifp);
      thumb_length = len;
    }
    if (tag == 0x88 && type == 4 && (thumb_offset = get4()))
      thumb_offset += base;
    if (tag == 0x89 && type == 4)
      thumb_length = get4();
    if (tag == 0x8c || tag == 0x96)
      meta_offset = ftell(ifp);
    if (tag == 0x97) {
      for (i=0; i < 4; i++)
	ver97 = ver97 * 10 + fgetc(ifp)-'0';
      switch (ver97) {
	case 100:
	  fseek (ifp, 68, SEEK_CUR);
	  FORC4 cam_mul[(c >> 1) | ((c & 1) << 1)] = get2();
#ifdef LIBRAW_LIBRARY_BUILD
          color_flags.cam_mul_state = LIBRAW_COLORSTATE_LOADED;
#endif
	  break;
	case 102:
	  fseek (ifp, 6, SEEK_CUR);
	  goto get2_rggb;
	case 103:
	  fseek (ifp, 16, SEEK_CUR);
	  FORC4 cam_mul[c] = get2();
#ifdef LIBRAW_LIBRARY_BUILD
          color_flags.cam_mul_state = LIBRAW_COLORSTATE_LOADED;
#endif
      }
      if (ver97 >= 200) {
	if (ver97 != 205) fseek (ifp, 280, SEEK_CUR);
	fread (buf97, 324, 1, ifp);
      }
    }
    if (tag == 0xa4 && type == 3) {
      fseek (ifp, wbi*48, SEEK_CUR);
      FORC3 cam_mul[c] = get2();
#ifdef LIBRAW_LIBRARY_BUILD
      color_flags.cam_mul_state = LIBRAW_COLORSTATE_LOADED;
#endif
    }
    if (tag == 0xa7 && (unsigned) (ver97-200) < 12 && !cam_mul[0]) {
      ci = xlat[0][serial & 0xff];
      cj = xlat[1][fgetc(ifp)^fgetc(ifp)^fgetc(ifp)^fgetc(ifp)];
      ck = 0x60;
      for (i=0; i < 324; i++)
	buf97[i] ^= (cj += ci * ck++);
      i = "66666>666;6A"[ver97-200] - '0';
      FORC4 cam_mul[c ^ (c >> 1) ^ (i & 1)] =
	sget2 (buf97 + (i & -2) + c*2);
#ifdef LIBRAW_LIBRARY_BUILD
      color_flags.cam_mul_state = LIBRAW_COLORSTATE_LOADED;
#endif
    }
    if (tag == 0x200 && len == 3)
      shot_order = (get4(),get4());
    if (tag == 0x200 && len == 4)
      black = (get2()+get2()+get2()+get2())/4;
    if (tag == 0x201 && len == 4)
      goto get2_rggb;
    if (tag == 0x220 && len == 53)
      meta_offset = ftell(ifp) + 14;
    if (tag == 0x401 && type == 4 && len == 4) {
      black = (get4()+get4()+get4()+get4())/4;
    }
    if (tag == 0xe01) {		/* Nikon Capture Note */
      type = order;
      order = 0x4949;
      fseek (ifp, 22, SEEK_CUR);
      for (offset=22; offset+22 < len; offset += 22+i) {
	tag = get4();
	fseek (ifp, 14, SEEK_CUR);
	i = get4()-4;
	if (tag == 0x76a43207) flip = get2();
	else fseek (ifp, i, SEEK_CUR);
      }
      order = type;
    }
    if (tag == 0xe80 && len == 256 && type == 7) {
      fseek (ifp, 48, SEEK_CUR);
      cam_mul[0] = get2() * 508 * 1.078 / 0x10000;
      cam_mul[2] = get2() * 382 * 1.173 / 0x10000;
#ifdef LIBRAW_LIBRARY_BUILD
      color_flags.cam_mul_state = LIBRAW_COLORSTATE_LOADED;
#endif
    }
    if (tag == 0xf00 && type == 7) {
      if (len == 614)
	fseek (ifp, 176, SEEK_CUR);
      else if (len == 734 || len == 1502)
	fseek (ifp, 148, SEEK_CUR);
      else goto next;
      goto get2_256;
    }
    if ((tag == 0x1011 && len == 9) || tag == 0x20400200)
        {
      for (i=0; i < 3; i++)
	FORC3 cmatrix[i][c] = ((short) get2()) / 256.0;
#ifdef LIBRAW_LIBRARY_BUILD
      color_flags.cmatrix_state = LIBRAW_COLORSTATE_LOADED;
#endif
        }
    if ((tag == 0x1012 || tag == 0x20400600) && len == 4)
      for (black = i=0; i < 4; i++)
	black += get2() << 2;
    if (tag == 0x1017 || tag == 0x20400100)
        {
      cam_mul[0] = get2() / 256.0;
#ifdef LIBRAW_LIBRARY_BUILD
      color_flags.cam_mul_state = LIBRAW_COLORSTATE_LOADED;
#endif
        }
    if (tag == 0x1018 || tag == 0x20400100)
        {
      cam_mul[2] = get2() / 256.0;
#ifdef LIBRAW_LIBRARY_BUILD
      color_flags.cam_mul_state = LIBRAW_COLORSTATE_LOADED;
#endif
        }
    if (tag == 0x2011 && len == 2) {
get2_256:
      order = 0x4d4d;
      cam_mul[0] = get2() / 256.0;
      cam_mul[2] = get2() / 256.0;
#ifdef LIBRAW_LIBRARY_BUILD
      color_flags.cam_mul_state = LIBRAW_COLORSTATE_LOADED;
#endif
    }
    if ((tag | 0x70) == 0x2070 && type == 4)
      fseek (ifp, get4()+base, SEEK_SET);
    if (tag == 0x2010 && type != 7)
      load_raw = &CLASS olympus_load_raw;
    if (tag == 0x2020)
      parse_thumb_note (base, 257, 258);
    if (tag == 0x2040)
      parse_makernote (base, 0x2040);
    if (tag == 0xb028) {
      fseek (ifp, get4(), SEEK_SET);
      parse_thumb_note (base, 136, 137);
    }
    if (tag == 0x4001 && len > 500) {
      i = len == 582 ? 50 : len == 653 ? 68 : len == 5120 ? 142 : 126;
      fseek (ifp, i, SEEK_CUR);
get2_rggb:
      FORC4 cam_mul[c ^ (c >> 1)] = get2();
#ifdef LIBRAW_LIBRARY_BUILD
      color_flags.cam_mul_state = LIBRAW_COLORSTATE_LOADED;
#endif
      fseek (ifp, 22, SEEK_CUR);
      FORC4 sraw_mul[c ^ (c >> 1)] = get2();
    }
next:
    fseek (ifp, save, SEEK_SET);
  }
quit:
  order = sorder;
}

/*
   Since the TIFF DateTime string has no timezone information,
   assume that the camera's clock was set to Universal Time.
 */
void CLASS get_timestamp (int reversed)
{
  struct tm t;
  char str[20];
  int i;

  str[19] = 0;
  if (reversed)
    for (i=19; i--; ) str[i] = fgetc(ifp);
  else
    fread (str, 19, 1, ifp);
  memset (&t, 0, sizeof t);
  if (sscanf (str, "%d:%d:%d %d:%d:%d", &t.tm_year, &t.tm_mon,
	&t.tm_mday, &t.tm_hour, &t.tm_min, &t.tm_sec) != 6)
    return;
  t.tm_year -= 1900;
  t.tm_mon -= 1;
  if (mktime(&t) > 0)
    timestamp = mktime(&t);
}

void CLASS parse_exif (int base)
{
  unsigned kodak, entries, tag, type, len, save, c;
  double expo;

  kodak = !strncmp(make,"EASTMAN",7);
  entries = get2();
  while (entries--) {
    tiff_get (base, &tag, &type, &len, &save);
    switch (tag) {
      case 33434:  shutter = getreal(type);		break;
      case 33437:  aperture = getreal(type);		break;
      case 34855:  iso_speed = get2();			break;
      case 36867:
      case 36868:  get_timestamp(0);			break;
      case 37377:  if ((expo = -getreal(type)) < 128)
		     shutter = pow (2, expo);		break;
      case 37378:  aperture = pow (2, getreal(type)/2);	break;
      case 37386:  focal_len = getreal(type);		break;
      case 37500:  parse_makernote (base, 0);		break;
      case 40962:  if (kodak) raw_width  = get4();	break;
      case 40963:  if (kodak) raw_height = get4();	break;
      case 41730:
	if (get4() == 0x20002)
	  for (exif_cfa=c=0; c < 8; c+=2)
	    exif_cfa |= fgetc(ifp) * 0x01010101 << c;
    }
    fseek (ifp, save, SEEK_SET);
  }
}

void CLASS parse_gps (int base)
{
  unsigned entries, tag, type, len, save, c;

  entries = get2();
  while (entries--) {
    tiff_get (base, &tag, &type, &len, &save);
    switch (tag) {
      case 1: case 3: case 5:
	gpsdata[29+tag/2] = getc(ifp);			break;
      case 2: case 4: case 7:
	FORC(6) gpsdata[tag/3*6+c] = get4();		break;
      case 6:
	FORC(2) gpsdata[18+c] = get4();			break;
      case 18: case 29:
	fgets ((char *) (gpsdata+14+tag/3), MIN(len,12), ifp);
    }
    fseek (ifp, save, SEEK_SET);
  }
}

void CLASS romm_coeff (float romm_cam[3][3])
{
  static const float rgb_romm[3][3] =	/* ROMM == Kodak ProPhoto */
  { {  2.034193, -0.727420, -0.306766 },
    { -0.228811,  1.231729, -0.002922 },
    { -0.008565, -0.153273,  1.161839 } };
  int i, j, k;

  for (i=0; i < 3; i++)
    for (j=0; j < 3; j++)
      for (cmatrix[i][j] = k=0; k < 3; k++)
	cmatrix[i][j] += rgb_romm[i][k] * romm_cam[k][j];
#ifdef LIBRAW_LIBRARY_BUILD
  color_flags.cmatrix_state = LIBRAW_COLORSTATE_CALCULATED;
#endif
}

void CLASS parse_mos (int offset)
{
  char data[40];
  int skip, from, i, c, neut[4], planes=0, frot=0;
  static const char *mod[] =
  { "","DCB2","Volare","Cantare","CMost","Valeo 6","Valeo 11","Valeo 22",
    "Valeo 11p","Valeo 17","","Aptus 17","Aptus 22","Aptus 75","Aptus 65",
    "Aptus 54S","Aptus 65S","Aptus 75S","AFi 5","AFi 6","AFi 7" };
  float romm_cam[3][3];

  fseek (ifp, offset, SEEK_SET);
  while (1) {
    if (get4() != 0x504b5453) break;
    get4();
    fread (data, 1, 40, ifp);
    skip = get4();
    from = ftell(ifp);
    if (!strcmp(data,"JPEG_preview_data")) {
      thumb_offset = from;
      thumb_length = skip;
    }
    if (!strcmp(data,"icc_camera_profile")) {
      profile_offset = from;
      profile_length = skip;
    }
    if (!strcmp(data,"ShootObj_back_type")) {
      fscanf (ifp, "%d", &i);
      if ((unsigned) i < sizeof mod / sizeof (*mod))
	strcpy (model, mod[i]);
    }
    if (!strcmp(data,"icc_camera_to_tone_matrix")) {
      for (i=0; i < 9; i++)
	romm_cam[0][i] = int_to_float(get4());
      romm_coeff (romm_cam);
    }
    if (!strcmp(data,"CaptProf_color_matrix")) {
      for (i=0; i < 9; i++)
	fscanf (ifp, "%f", &romm_cam[0][i]);
      romm_coeff (romm_cam);
    }
    if (!strcmp(data,"CaptProf_number_of_planes"))
      fscanf (ifp, "%d", &planes);
    if (!strcmp(data,"CaptProf_raw_data_rotation"))
      fscanf (ifp, "%d", &flip);
    if (!strcmp(data,"CaptProf_mosaic_pattern"))
      FORC4 {
	fscanf (ifp, "%d", &i);
	if (i == 1) frot = c ^ (c >> 1);
      }
    if (!strcmp(data,"ImgProf_rotation_angle")) {
      fscanf (ifp, "%d", &i);
      flip = i - flip;
    }
    if (!strcmp(data,"NeutObj_neutrals") && !cam_mul[0]) {
      FORC4 fscanf (ifp, "%d", neut+c);
      FORC3 cam_mul[c] = (float) neut[0] / neut[c+1];
#ifdef LIBRAW_LIBRARY_BUILD
      color_flags.cam_mul_state = LIBRAW_COLORSTATE_LOADED;
#endif
    }
    parse_mos (from);
    fseek (ifp, skip+from, SEEK_SET);
  }
  if (planes)
    filters = (planes == 1) * 0x01010101 *
	(uchar) "\x94\x61\x16\x49"[(flip/90 + frot) & 3];
}

void CLASS linear_table (unsigned len)
{
  int i;
  if (len > 0x1000) len = 0x1000;
  read_shorts (curve, len);
#ifdef LIBRAW_LIBRARY_BUILD
  color_flags.curve_state = LIBRAW_COLORSTATE_LOADED;
#endif
  for (i=len; i < 0x1000; i++)
    curve[i] = curve[i-1];
  maximum = curve[0xfff];
}

void CLASS parse_kodak_ifd (int base)
{
  unsigned entries, tag, type, len, save;
  int i, c, wbi=-2, wbtemp=6500;
  float mul[3]={1,1,1}, num;
  static const int wbtag[]={ 0xfa25,0xfa28,0xfa27,0xfa29,-1,-1,0xfa2a };

  entries = get2();
  if (entries > 1024) return;
  while (entries--) {
    tiff_get (base, &tag, &type, &len, &save);
    if (tag == 1020) wbi = getint(type);
    if (tag == 1021 && len == 72) {		/* WB set in software */
      fseek (ifp, 40, SEEK_CUR);
      FORC3 cam_mul[c] = 2048.0 / get2();
#ifdef LIBRAW_LIBRARY_BUILD
      color_flags.cam_mul_state = LIBRAW_COLORSTATE_LOADED;
#endif
      wbi = -2;
    }
    if (tag == 2118) wbtemp = getint(type);
    if (tag == 2130 + wbi)
      FORC3 mul[c] = getreal(type);
    if (tag == 2140 + wbi && wbi >= 0)
        {
      FORC3 {
	for (num=i=0; i < 4; i++)
	  num += getreal(type) * pow (wbtemp/100.0, i);
	cam_mul[c] = 2048 / (num * mul[c]);
      }
#ifdef LIBRAW_LIBRARY_BUILD
      color_flags.cam_mul_state = LIBRAW_COLORSTATE_LOADED;
#endif
        }
    if (tag == 2317) linear_table (len);
    if (tag == 6020) iso_speed = getint(type);
    if (tag == 0xfa0d) wbi = fgetc(ifp);
    if ((unsigned) wbi < 7 && tag == wbtag[wbi])
      FORC3 cam_mul[c] = get4();
    fseek (ifp, save, SEEK_SET);
  }
}

int CLASS parse_tiff_ifd (int base)
{
  unsigned entries, tag, type, len, plen=16, save;
  int ifd, use_cm=0, cfa, i, j, c, ima_len=0;
  char software[64], *cbuf, *cp;
  uchar cfa_pat[16], cfa_pc[] = { 0,1,2,3 }, tab[256];
  double dblack, cc[4][4], cm[4][3], cam_xyz[4][3], num;
  double ab[]={ 1,1,1,1 }, asn[] = { 0,0,0,0 }, xyz[] = { 1,1,1 };
  unsigned sony_curve[] = { 0,0,0,0,0,4095 };
  unsigned *buf, sony_offset=0, sony_length=0, sony_key=0;
  struct jhead jh;
  FILE *sfp;

  if (tiff_nifds >= sizeof tiff_ifd / sizeof tiff_ifd[0])
    return 1;
  ifd = tiff_nifds++;
  for (j=0; j < 4; j++)
    for (i=0; i < 4; i++)
      cc[j][i] = i == j;
  entries = get2();
  if (entries > 512) return 1;
  while (entries--) {
    tiff_get (base, &tag, &type, &len, &save);
    switch (tag) {
      case 17: case 18:
	if (type == 3 && len == 1)
            {
	  cam_mul[(tag-17)*2] = get2() / 256.0;
#ifdef LIBRAW_LIBRARY_BUILD
          color_flags.cam_mul_state = LIBRAW_COLORSTATE_LOADED;
#endif
            }
	break;
      case 23:
	if (type == 3) iso_speed = get2();
	break;
      case 36: case 37: case 38:
	cam_mul[tag-0x24] = get2();
	break;
      case 39:
	if (len < 50 || cam_mul[0]) break;
	fseek (ifp, 12, SEEK_CUR);
	FORC3 cam_mul[c] = get2();
#ifdef LIBRAW_LIBRARY_BUILD
        color_flags.cam_mul_state = LIBRAW_COLORSTATE_LOADED;
#endif
	break;
      case 46:
	if (type != 7 || fgetc(ifp) != 0xff || fgetc(ifp) != 0xd8) break;
	thumb_offset = ftell(ifp) - 2;
	thumb_length = len;
	break;
      case 2: case 256:			/* ImageWidth */
	tiff_ifd[ifd].t_width = getint(type);
	break;
      case 3: case 257:			/* ImageHeight */
	tiff_ifd[ifd].t_height = getint(type);
	break;
      case 258:				/* BitsPerSample */
	tiff_ifd[ifd].samples = len & 7;
	tiff_ifd[ifd].bps = get2();
	break;
      case 259:				/* Compression */
	tiff_ifd[ifd].comp = get2();
	break;
      case 262:				/* PhotometricInterpretation */
	tiff_ifd[ifd].phint = get2();
	break;
      case 270:				/* ImageDescription */
	fread (desc, 512, 1, ifp);
	break;
      case 271:				/* Make */
	fgets (make, 64, ifp);
	break;
      case 272:				/* Model */
	fgets (model, 64, ifp);
	break;
      case 280:				/* Panasonic RW2 offset */
	if (type != 4) break;
	load_raw = &CLASS panasonic_load_raw;
	load_flags = 0x2008;
      case 273:				/* StripOffset */
      case 513:
	tiff_ifd[ifd].offset = get4()+base;
	if (!tiff_ifd[ifd].bps) {
	  fseek (ifp, tiff_ifd[ifd].offset, SEEK_SET);
	  if (ljpeg_start (&jh, 1)) {
	    tiff_ifd[ifd].comp    = 6;
	    tiff_ifd[ifd].t_width   = jh.wide << (jh.clrs == 2);
	    tiff_ifd[ifd].t_height  = jh.high;
	    tiff_ifd[ifd].bps     = jh.bits;
	    tiff_ifd[ifd].samples = jh.clrs;
	  }
	}
	break;
      case 274:				/* Orientation */
	tiff_ifd[ifd].t_flip = "50132467"[get2() & 7]-'0';
	break;
      case 277:				/* SamplesPerPixel */
	tiff_ifd[ifd].samples = getint(type) & 7;
	break;
      case 279:				/* StripByteCounts */
      case 514:
	tiff_ifd[ifd].bytes = get4();
	break;
      case 305:  case 11:		/* Software */
	fgets (software, 64, ifp);
	if (!strncmp(software,"Adobe",5) ||
	    !strncmp(software,"dcraw",5) ||
	    !strncmp(software,"UFRaw",5) ||
	    !strncmp(software,"Bibble",6) ||
	    !strncmp(software,"Nikon Scan",10) ||
	    !strcmp (software,"Digital Photo Professional"))
	  is_raw = 0;
	break;
      case 306:				/* DateTime */
	get_timestamp(0);
	break;
      case 315:				/* Artist */
	fread (artist, 64, 1, ifp);
	break;
      case 322:				/* TileWidth */
	tile_width = getint(type);
	break;
      case 323:				/* TileLength */
	tile_length = getint(type);
	break;
      case 324:				/* TileOffsets */
	tiff_ifd[ifd].offset = len > 1 ? ftell(ifp) : get4();
	if (len == 4) {
	  load_raw = &CLASS sinar_4shot_load_raw;
	  is_raw = 5;
	}
	break;
      case 330:				/* SubIFDs */
	if (!strcmp(model,"DSLR-A100") && tiff_ifd[ifd].t_width == 3872) {
	  load_raw = &CLASS sony_arw_load_raw;
	  data_offset = get4()+base;
	  ifd++;  break;
	}
	while (len--) {
	  i = ftell(ifp);
	  fseek (ifp, get4()+base, SEEK_SET);
	  if (parse_tiff_ifd (base)) break;
	  fseek (ifp, i+4, SEEK_SET);
	}
	break;
      case 400:
	strcpy (make, "Sarnoff");
	maximum = 0xfff;
	break;
      case 28688:
	FORC4 sony_curve[c+1] = get2() >> 2 & 0xfff;
	for (i=0; i < 5; i++)
	  for (j = sony_curve[i]+1; j <= sony_curve[i+1]; j++)
	    curve[j] = curve[j-1] + (1 << i);
#ifdef LIBRAW_LIBRARY_BUILD
        color_flags.curve_state = LIBRAW_COLORSTATE_LOADED;
#endif
	break;
      case 29184: sony_offset = get4();  break;
      case 29185: sony_length = get4();  break;
      case 29217: sony_key    = get4();  break;
      case 29264:
	parse_minolta (ftell(ifp));
	raw_width = 0;
	break;
      case 29443:
	FORC4 cam_mul[c ^ (c < 2)] = get2();
#ifdef LIBRAW_LIBRARY_BUILD
        color_flags.cam_mul_state = LIBRAW_COLORSTATE_LOADED;
#endif
	break;
      case 29459:
	FORC4 cam_mul[c ^ (c >> 1)] = get2();
#ifdef LIBRAW_LIBRARY_BUILD
        color_flags.cam_mul_state = LIBRAW_COLORSTATE_LOADED;
#endif
	break;
      case 33405:			/* Model2 */
	fgets (model2, 64, ifp);
	break;
      case 33422:			/* CFAPattern */
      case 64777:			/* Kodak P-series */
	if ((plen=len) > 16) plen = 16;
	fread (cfa_pat, 1, plen, ifp);
	for (colors=cfa=i=0; i < plen; i++) {
	  colors += !(cfa & (1 << cfa_pat[i]));
	  cfa |= 1 << cfa_pat[i];
	}
	if (cfa == 070) memcpy (cfa_pc,"\003\004\005",3);	/* CMY */
	if (cfa == 072) memcpy (cfa_pc,"\005\003\004\001",4);	/* GMCY */
	goto guess_cfa_pc;
      case 33424:
      case 65024:
	fseek (ifp, get4()+base, SEEK_SET);
	parse_kodak_ifd (base);
	break;
      case 33434:			/* ExposureTime */
	shutter = getreal(type);
	break;
      case 33437:			/* FNumber */
	aperture = getreal(type);
	break;
      case 34306:			/* Leaf white balance */
	FORC4 cam_mul[c ^ 1] = 4096.0 / get2();
#ifdef LIBRAW_LIBRARY_BUILD
        color_flags.cam_mul_state = LIBRAW_COLORSTATE_LOADED;
#endif
	break;
      case 34307:			/* Leaf CatchLight color matrix */
	fread (software, 1, 7, ifp);
	if (strncmp(software,"MATRIX",6)) break;
	colors = 4;
	for (raw_color = i=0; i < 3; i++) {
	  FORC4 fscanf (ifp, "%f", &rgb_cam[i][c^1]);
	  if (!use_camera_wb) continue;
	  num = 0;
	  FORC4 num += rgb_cam[i][c];
	  FORC4 rgb_cam[i][c] /= num;
#ifdef LIBRAW_LIBRARY_BUILD
          color_flags.rgb_cam_state = LIBRAW_COLORSTATE_LOADED;
#endif
	}
	break;
      case 34310:			/* Leaf metadata */
	parse_mos (ftell(ifp));
      case 34303:
	strcpy (make, "Leaf");
	break;
      case 34665:			/* EXIF tag */
	fseek (ifp, get4()+base, SEEK_SET);
	parse_exif (base);
	break;
      case 34853:			/* GPSInfo tag */
	fseek (ifp, get4()+base, SEEK_SET);
	parse_gps (base);
	break;
      case 34675:			/* InterColorProfile */
      case 50831:			/* AsShotICCProfile */
	profile_offset = ftell(ifp);
	profile_length = len;
	break;
      case 37122:			/* CompressedBitsPerPixel */
	kodak_cbpp = get4();
	break;
      case 37386:			/* FocalLength */
	focal_len = getreal(type);
	break;
      case 37393:			/* ImageNumber */
	shot_order = getint(type);
	break;
      case 37400:			/* old Kodak KDC tag */
	for (raw_color = i=0; i < 3; i++) {
	  getreal(type);
	  FORC3 rgb_cam[i][c] = getreal(type);
	}
#ifdef LIBRAW_LIBRARY_BUILD
        color_flags.rgb_cam_state = LIBRAW_COLORSTATE_LOADED;
#endif
	break;
      case 46275:			/* Imacon tags */
	strcpy (make, "Imacon");
	data_offset = ftell(ifp);
	ima_len = len;
	break;
      case 46279:
	if (!ima_len) break;
	fseek (ifp, 78, SEEK_CUR);
	raw_width  = get4();
	raw_height = get4();
	left_margin = get4() & 7;
	width = raw_width - left_margin - (get4() & 7);
	top_margin = get4() & 7;
	height = raw_height - top_margin - (get4() & 7);
	if (raw_width == 7262) {
	  height = 5444;
	  width  = 7244;
	  left_margin = 7;
	}
	fseek (ifp, 52, SEEK_CUR);
	FORC3 cam_mul[c] = getreal(11);
#ifdef LIBRAW_LIBRARY_BUILD
        color_flags.cam_mul_state = LIBRAW_COLORSTATE_LOADED;
#endif
	fseek (ifp, 114, SEEK_CUR);
	flip = (get2() >> 7) * 90;
	if (width * height * 6 == ima_len) {
	  if (flip % 180 == 90) SWAP(width,height);
	  filters = flip = 0;
	}
	sprintf (model, "Ixpress %d-Mp", height*width/1000000);
	load_raw = &CLASS imacon_full_load_raw;
	if (filters) {
	  if (left_margin & 1) filters = 0x61616161;
	  load_raw = &CLASS unpacked_load_raw;
	}
	maximum = 0xffff;
	break;
      case 50454:			/* Sinar tag */
      case 50455:
	if (!(cbuf = (char *) malloc(len))) break;
	fread (cbuf, 1, len, ifp);
	for (cp = cbuf-1; cp && cp < cbuf+len; cp = strchr(cp,'\n'))
	  if (!strncmp (++cp,"Neutral ",8))
              {
	    sscanf (cp+8, "%f %f %f", cam_mul, cam_mul+1, cam_mul+2);
#ifdef LIBRAW_LIBRARY_BUILD
            color_flags.cam_mul_state = LIBRAW_COLORSTATE_LOADED;
#endif
              }
	free (cbuf);
	break;
      case 50458:
	if (!make[0]) strcpy (make, "Hasselblad");
	break;
      case 50459:			/* Hasselblad tag */
	i = order;
	j = ftell(ifp);
	c = tiff_nifds;
	order = get2();
	fseek (ifp, j+(get2(),get4()), SEEK_SET);
	parse_tiff_ifd (j);
	maximum = 0xffff;
	tiff_nifds = c;
	order = i;
	break;
      case 50706:			/* DNGVersion */
	FORC4 dng_version = (dng_version << 8) + fgetc(ifp);
	if (!make[0]) strcpy (make, "DNG");
	is_raw = 1;
	break;
      case 50710:			/* CFAPlaneColor */
	if (len > 4) len = 4;
	colors = len;
	fread (cfa_pc, 1, colors, ifp);
guess_cfa_pc:
	FORCC tab[cfa_pc[c]] = c;
	cdesc[c] = 0;
	for (i=16; i--; )
	  filters = filters << 2 | tab[cfa_pat[i % plen]];
	break;
      case 50711:			/* CFALayout */
	if (get2() == 2) {
	  fuji_width = 1;
	  filters = 0x49494949;
	}
	break;
      case 291:
      case 50712:			/* LinearizationTable */
	linear_table (len);
	break;
      case 50714:			/* BlackLevel */
      case 50715:			/* BlackLevelDeltaH */
      case 50716:			/* BlackLevelDeltaV */
	for (dblack=i=0; i < len; i++)
	  dblack += getreal(type);
	black += dblack/len + 0.5;
	break;
      case 50717:			/* WhiteLevel */
	maximum = getint(type);
	break;
      case 50718:			/* DefaultScale */
	pixel_aspect  = getreal(type);
	pixel_aspect /= getreal(type);
	break;
      case 50721:			/* ColorMatrix1 */
      case 50722:			/* ColorMatrix2 */
	FORCC for (j=0; j < 3; j++)
	  cm[c][j] = getreal(type);
	use_cm = 1;
	break;
      case 50723:			/* CameraCalibration1 */
      case 50724:			/* CameraCalibration2 */
	for (i=0; i < colors; i++)
	  FORCC cc[i][c] = getreal(type);
	break;
      case 50727:			/* AnalogBalance */
	FORCC ab[c] = getreal(type);
	break;
      case 50728:			/* AsShotNeutral */
	FORCC asn[c] = getreal(type);
	break;
      case 50729:			/* AsShotWhiteXY */
	xyz[0] = getreal(type);
	xyz[1] = getreal(type);
	xyz[2] = 1 - xyz[0] - xyz[1];
	FORC3 xyz[c] /= d65_white[c];
	break;
      case 50740:			/* DNGPrivateData */
	if (dng_version) break;
	parse_minolta (j = get4()+base);
	fseek (ifp, j, SEEK_SET);
	parse_tiff_ifd (base);
	break;
      case 50752:
	read_shorts (cr2_slice, 3);
	break;
      case 50829:			/* ActiveArea */
	top_margin = getint(type);
	left_margin = getint(type);
	height = getint(type) - top_margin;
	width = getint(type) - left_margin;
	break;
      case 64772:			/* Kodak P-series */
	if (len < 13) break;
	fseek (ifp, 16, SEEK_CUR);
	data_offset = get4();
	fseek (ifp, 28, SEEK_CUR);
	data_offset += get4();
	load_raw = &CLASS packed_load_raw;
	break;
      case 65026:
	if (type == 2) fgets (model2, 64, ifp);
    }
    fseek (ifp, save, SEEK_SET);
  }
  if (sony_length && (buf = (unsigned *) malloc(sony_length))) {
    fseek (ifp, sony_offset, SEEK_SET);
    fread (buf, sony_length, 1, ifp);
    sony_decrypt (buf, sony_length/4, 1, sony_key);
#ifndef LIBRAW_LIBRARY_BUILD
    sfp = ifp;
    if ((ifp = tmpfile())) {
      fwrite (buf, sony_length, 1, ifp);
      fseek (ifp, 0, SEEK_SET);
      parse_tiff_ifd (-sony_offset);
      fclose (ifp);
    }
    ifp = sfp;
#else
    if( !ifp->tempbuffer_open(buf,sony_length))
        {
            parse_tiff_ifd(-sony_offset);
            ifp->tempbuffer_close();
        }
#endif
    free (buf);
  }
  for (i=0; i < colors; i++)
    FORCC cc[i][c] *= ab[i];
  if (use_cm) {
    FORCC for (i=0; i < 3; i++)
      for (cam_xyz[c][i]=j=0; j < colors; j++)
	cam_xyz[c][i] += cc[c][j] * cm[j][i] * xyz[i];
    cam_xyz_coeff (cam_xyz);
  }
  if (asn[0]) {
    cam_mul[3] = 0;
    FORCC cam_mul[c] = 1 / asn[c];
#ifdef LIBRAW_LIBRARY_BUILD
    color_flags.cam_mul_state = LIBRAW_COLORSTATE_LOADED;
#endif
  }
  if (!use_cm)
      {
    FORCC pre_mul[c] /= cc[c][c];
#ifdef LIBRAW_LIBRARY_BUILD
    color_flags.pre_mul_state = LIBRAW_COLORSTATE_LOADED;
#endif
      }

  return 0;
}

void CLASS parse_tiff (int base)
{
  int doff, max_samp=0, raw=-1, thm=-1, i;
  struct jhead jh;

  fseek (ifp, base, SEEK_SET);
  order = get2();
  if (order != 0x4949 && order != 0x4d4d) return;
  get2();
  memset (tiff_ifd, 0, sizeof tiff_ifd);
  tiff_nifds = 0;
  while ((doff = get4())) {
    fseek (ifp, doff+base, SEEK_SET);
    if (parse_tiff_ifd (base)) break;
  }
  thumb_misc = 16;
  if (thumb_offset) {
    fseek (ifp, thumb_offset, SEEK_SET);
    if (ljpeg_start (&jh, 1)) {
      thumb_misc   = jh.bits;
      thumb_width  = jh.wide;
      thumb_height = jh.high;
    }
  }
  for (i=0; i < tiff_nifds; i++) {
    if (max_samp < tiff_ifd[i].samples)
	max_samp = tiff_ifd[i].samples;
    if (max_samp > 3) max_samp = 3;
    if ((tiff_ifd[i].comp != 6 || tiff_ifd[i].samples != 3) &&
	(tiff_ifd[i].t_width | tiff_ifd[i].t_height) < 0x10000 &&
	tiff_ifd[i].t_width*tiff_ifd[i].t_height > raw_width*raw_height) {
      raw_width     = tiff_ifd[i].t_width;
      raw_height    = tiff_ifd[i].t_height;
      tiff_bps      = tiff_ifd[i].bps;
      tiff_compress = tiff_ifd[i].comp;
      data_offset   = tiff_ifd[i].offset;
      tiff_flip     = tiff_ifd[i].t_flip;
      tiff_samples  = tiff_ifd[i].samples;
      raw = i;
    }
  }
  fuji_width *= (raw_width+1)/2;
  if (tiff_ifd[0].t_flip) tiff_flip = tiff_ifd[0].t_flip;
  if (raw >= 0 && !load_raw)
    switch (tiff_compress) {
      case 0:  case 1:
	switch (tiff_bps) {
	  case  8: load_raw = &CLASS eight_bit_load_raw;	break;
	  case 12: load_raw = &CLASS packed_load_raw;
		   if (tiff_ifd[raw].phint == 2)
		     load_flags = 6;
		   if (strncmp(make,"PENTAX",6)) break;
	  case 14:
	  case 16: load_raw = &CLASS unpacked_load_raw;		break;
	}
	if (tiff_ifd[raw].bytes*5 == raw_width*raw_height*8) {
	  tiff_bps = 12;
	  maximum = 0xffff;
	  load_raw = &CLASS packed_load_raw;
	  load_flags = 273;
	}
	break;
      case 6:  case 7:  case 99:
	load_raw = &CLASS lossless_jpeg_load_raw;		break;
      case 262:
	load_raw = &CLASS kodak_262_load_raw;			break;
      case 32767:
	if (tiff_ifd[raw].bytes == raw_width*raw_height) {
	  tiff_bps = 12;
	  load_raw = &CLASS sony_arw2_load_raw;			break;
	}
	if (tiff_ifd[raw].bytes*8 != raw_width*raw_height*tiff_bps) {
	  raw_height += 8;
	  load_raw = &CLASS sony_arw_load_raw;			break;
	}
	load_flags = 79;
      case 32769:
	load_flags++;
      case 32773:
	load_raw = &CLASS packed_load_raw;			break;
      case 34713:
	load_raw = &CLASS nikon_compressed_load_raw;		break;
      case 65535:
	load_raw = &CLASS pentax_load_raw;			break;
      case 65000:
	switch (tiff_ifd[raw].phint) {
	  case 2: load_raw = &CLASS kodak_rgb_load_raw;   filters = 0;  break;
	  case 6: load_raw = &CLASS kodak_ycbcr_load_raw; filters = 0;  break;
	  case 32803: load_raw = &CLASS kodak_65000_load_raw;
	}
      case 32867: break;
      default: is_raw = 0;
    }
  if (!dng_version)
    if ( (tiff_samples == 3 && tiff_ifd[raw].bytes &&
	  tiff_bps != 14 && tiff_bps != 2048)
      || (tiff_bps == 8 && !strstr(make,"KODAK") && !strstr(make,"Kodak") &&
	  !strstr(model2,"DEBUG RAW")))
      is_raw = 0;
  for (i=0; i < tiff_nifds; i++)
    if (i != raw && tiff_ifd[i].samples == max_samp &&
	tiff_ifd[i].t_width * tiff_ifd[i].t_height / SQR(tiff_ifd[i].bps+1) >
	      thumb_width *       thumb_height / SQR(thumb_misc+1)) {
      thumb_width  = tiff_ifd[i].t_width;
      thumb_height = tiff_ifd[i].t_height;
      thumb_offset = tiff_ifd[i].offset;
      thumb_length = tiff_ifd[i].bytes;
      thumb_misc   = tiff_ifd[i].bps;
      thm = i;
    }
  if (thm >= 0) {
    thumb_misc |= tiff_ifd[thm].samples << 5;
    switch (tiff_ifd[thm].comp) {
      case 0:
	write_thumb = &CLASS layer_thumb;
	break;
      case 1:
	if (tiff_ifd[thm].bps > 8)
	  thumb_load_raw = &CLASS kodak_thumb_load_raw;
	else
	  write_thumb = &CLASS ppm_thumb;
	break;
      case 65000:
	thumb_load_raw = tiff_ifd[thm].phint == 6 ?
		&CLASS kodak_ycbcr_load_raw : &CLASS kodak_rgb_load_raw;
    }
  }
}

void CLASS parse_minolta (int base)
{
  int save, tag, len, offset, high=0, wide=0, i, c;
  short sorder=order;

  fseek (ifp, base, SEEK_SET);
  if (fgetc(ifp) || fgetc(ifp)-'M' || fgetc(ifp)-'R') return;
  order = fgetc(ifp) * 0x101;
  offset = base + get4() + 8;
  while ((save=ftell(ifp)) < offset) {
    for (tag=i=0; i < 4; i++)
      tag = tag << 8 | fgetc(ifp);
    len = get4();
    switch (tag) {
      case 0x505244:				/* PRD */
	fseek (ifp, 8, SEEK_CUR);
	high = get2();
	wide = get2();
	break;
      case 0x574247:				/* WBG */
	get4();
	i = strcmp(model,"DiMAGE A200") ? 0:3;
	FORC4 cam_mul[c ^ (c >> 1) ^ i] = get2();
#ifdef LIBRAW_LIBRARY_BUILD
        color_flags.cam_mul_state = LIBRAW_COLORSTATE_LOADED;
#endif
	break;
      case 0x545457:				/* TTW */
	parse_tiff (ftell(ifp));
	data_offset = offset;
    }
    fseek (ifp, save+len+8, SEEK_SET);
  }
  raw_height = high;
  raw_width  = wide;
  order = sorder;
}

/*
   Many cameras have a "debug mode" that writes JPEG and raw
   at the same time.  The raw file has no header, so try to
   to open the matching JPEG file and read its metadata.
 */
void CLASS parse_external_jpeg()
{
  const char *file, *ext;
  char *jname, *jfile, *jext;
#ifndef LIBRAW_LIBRARY_BUILD
  FILE *save=ifp;
#else
  if(!ifp->fname())
      {
          imgdata.process_warnings |= LIBRAW_WARN_NO_METADATA ;
          return;
      }
#endif

  ext  = strrchr (ifname, '.');
  file = strrchr (ifname, '/');
  if (!file) file = strrchr (ifname, '\\');
#ifndef LIBRAW_LIBRARY_BUILD
  if (!file) file = ifname-1;
#else
  if (!file) file = (char*)ifname-1;
#endif
  file++;
  if (!ext || strlen(ext) != 4 || ext-file != 8) return;
  jname = (char *) malloc (strlen(ifname) + 1);
  merror (jname, "parse_external_jpeg()");
  strcpy (jname, ifname);
  jfile = file - ifname + jname;
  jext  = ext  - ifname + jname;
  if (strcasecmp (ext, ".jpg")) {
    strcpy (jext, isupper(ext[1]) ? ".JPG":".jpg");
    if (isdigit(*file)) {
      memcpy (jfile, file+4, 4);
      memcpy (jfile+4, file, 4);
    }
  } else
    while (isdigit(*--jext)) {
      if (*jext != '9') {
        (*jext)++;
	break;
      }
      *jext = '0';
    }
#ifndef LIBRAW_LIBRARY_BUILD
  if (strcmp (jname, ifname)) {
    if ((ifp = fopen (jname, "rb"))) {
#ifdef DCRAW_VERBOSE
      if (verbose)
	fprintf (stderr,_("Reading metadata from %s ...\n"), jname);
#endif
      parse_tiff (12);
      thumb_offset = 0;
      is_raw = 1;
      fclose (ifp);
    }
  }
#else
  if (strcmp (jname, ifname)) 
      {
          if(!ifp->subfile_open(jname))
              {
                  parse_tiff (12);
                  thumb_offset = 0;
                  is_raw = 1;
                  ifp->subfile_close();
              }
          else
              imgdata.process_warnings |= LIBRAW_WARN_NO_METADATA ;
      }
#endif
  if (!timestamp)
      {
#ifdef LIBRAW_LIBRARY_BUILD
          imgdata.process_warnings |= LIBRAW_WARN_NO_METADATA ;
#endif
#ifdef DCRAW_VERBOSE
          fprintf (stderr,_("Failed to read metadata from %s\n"), jname);
#endif
      }
  free (jname);
#ifndef LIBRAW_LIBRARY_BUILD
  ifp = save;
#endif
}

/*
   CIFF block 0x1030 contains an 8x8 white sample.
   Load this into white[][] for use in scale_colors().
 */
void CLASS ciff_block_1030()
{
  static const ushort key[] = { 0x410, 0x45f3 };
  int i, bpp, row, col, vbits=0;
  unsigned long bitbuf=0;

  if ((get2(),get4()) != 0x80008 || !get4()) return;
  bpp = get2();
  if (bpp != 10 && bpp != 12) return;
  for (i=row=0; row < 8; row++)
    for (col=0; col < 8; col++) {
      if (vbits < bpp) {
	bitbuf = bitbuf << 16 | (get2() ^ key[i++ & 1]);
	vbits += 16;
      }
      white[row][col] =
	bitbuf << (LONG_BIT - vbits) >> (LONG_BIT - bpp);
      vbits -= bpp;
    }
}

/*
   Parse a CIFF file, better known as Canon CRW format.
 */
void CLASS parse_ciff (int offset, int length)
{
  int tboff, nrecs, c, type, len, save, wbi=-1;
  ushort key[] = { 0x410, 0x45f3 };

  fseek (ifp, offset+length-4, SEEK_SET);
  tboff = get4() + offset;
  fseek (ifp, tboff, SEEK_SET);
  nrecs = get2();
  if (nrecs > 100) return;
  while (nrecs--) {
    type = get2();
    len  = get4();
    save = ftell(ifp) + 4;
    fseek (ifp, offset+get4(), SEEK_SET);
    if ((((type >> 8) + 8) | 8) == 0x38)
      parse_ciff (ftell(ifp), len);	/* Parse a sub-table */

    if (type == 0x0810)
      fread (artist, 64, 1, ifp);
    if (type == 0x080a) {
      fread (make, 64, 1, ifp);
      fseek (ifp, strlen(make) - 63, SEEK_CUR);
      fread (model, 64, 1, ifp);
    }
    if (type == 0x1810) {
      fseek (ifp, 12, SEEK_CUR);
      flip = get4();
    }
    if (type == 0x1835)			/* Get the decoder table */
      tiff_compress = get4();
    if (type == 0x2007) {
      thumb_offset = ftell(ifp);
      thumb_length = len;
    }
    if (type == 0x1818) {
      shutter = pow (2.0f, -int_to_float((get4(),get4())));
      aperture = pow (2.0f, int_to_float(get4())/2);
    }
    if (type == 0x102a) {
      iso_speed = pow (2, (get4(),get2())/32.0 - 4) * 50;
      aperture  = pow (2, (get2(),(short)get2())/64.0);
      shutter   = pow (2,-((short)get2())/32.0);
      wbi = (get2(),get2());
      if (wbi > 17) wbi = 0;
      fseek (ifp, 32, SEEK_CUR);
      if (shutter > 1e6) shutter = get2()/10.0;
    }
    if (type == 0x102c) {
      if (get2() > 512) {		/* Pro90, G1 */
	fseek (ifp, 118, SEEK_CUR);
	FORC4 cam_mul[c ^ 2] = get2();
#ifdef LIBRAW_LIBRARY_BUILD
        color_flags.cam_mul_state = LIBRAW_COLORSTATE_LOADED;
#endif
      } else {				/* G2, S30, S40 */
	fseek (ifp, 98, SEEK_CUR);
	FORC4 cam_mul[c ^ (c >> 1) ^ 1] = get2();
#ifdef LIBRAW_LIBRARY_BUILD
        color_flags.cam_mul_state = LIBRAW_COLORSTATE_LOADED;
#endif
      }
    }
    if (type == 0x0032) {
      if (len == 768) {			/* EOS D30 */
	fseek (ifp, 72, SEEK_CUR);
	FORC4 cam_mul[c ^ (c >> 1)] = 1024.0 / get2();
#ifdef LIBRAW_LIBRARY_BUILD
        color_flags.cam_mul_state = LIBRAW_COLORSTATE_LOADED;
#endif
	if (!wbi) cam_mul[0] = -1;	/* use my auto white balance */
      } else if (!cam_mul[0]) {
	if (get2() == key[0])		/* Pro1, G6, S60, S70 */
	  c = (strstr(model,"Pro1") ?
	      "012346000000000000":"01345:000000006008")[wbi]-'0'+ 2;
	else {				/* G3, G5, S45, S50 */
	  c = "023457000000006000"[wbi]-'0';
	  key[0] = key[1] = 0;
	}
	fseek (ifp, 78 + c*8, SEEK_CUR);
	FORC4 cam_mul[c ^ (c >> 1) ^ 1] = get2() ^ key[c & 1];
#ifdef LIBRAW_LIBRARY_BUILD
        color_flags.cam_mul_state = LIBRAW_COLORSTATE_LOADED;
#endif
	if (!wbi) cam_mul[0] = -1;
      }
    }
    if (type == 0x10a9) {		/* D60, 10D, 300D, and clones */
      if (len > 66) wbi = "0134567028"[wbi]-'0';
      fseek (ifp, 2 + wbi*8, SEEK_CUR);
      FORC4 cam_mul[c ^ (c >> 1)] = get2();
#ifdef LIBRAW_LIBRARY_BUILD
      color_flags.cam_mul_state = LIBRAW_COLORSTATE_LOADED;
#endif
    }
    if (type == 0x1030 && (0x18040 >> wbi & 1))
      ciff_block_1030();		/* all that don't have 0x10a9 */
    if (type == 0x1031) {
      raw_width = (get2(),get2());
      raw_height = get2();
    }
    if (type == 0x5029) {
      focal_len = len >> 16;
      if ((len & 0xffff) == 2) focal_len /= 32;
    }
    if (type == 0x5813) flash_used = int_to_float(len);
    if (type == 0x5814) canon_ev   = int_to_float(len);
    if (type == 0x5817) shot_order = len;
    if (type == 0x5834) unique_id  = len;
    if (type == 0x580e) timestamp  = len;
    if (type == 0x180e) timestamp  = get4();
#ifdef LOCALTIME
    if ((type | 0x4000) == 0x580e)
      timestamp = mktime (gmtime (&timestamp));
#endif
    fseek (ifp, save, SEEK_SET);
  }
}

void CLASS parse_rollei()
{
  char line[128], *val;
  struct tm t;

  fseek (ifp, 0, SEEK_SET);
  memset (&t, 0, sizeof t);
  do {
    fgets (line, 128, ifp);
    if ((val = strchr(line,'=')))
      *val++ = 0;
    else
      val = line + strlen(line);
    if (!strcmp(line,"DAT"))
      sscanf (val, "%d.%d.%d", &t.tm_mday, &t.tm_mon, &t.tm_year);
    if (!strcmp(line,"TIM"))
      sscanf (val, "%d:%d:%d", &t.tm_hour, &t.tm_min, &t.tm_sec);
    if (!strcmp(line,"HDR"))
      thumb_offset = atoi(val);
    if (!strcmp(line,"X  "))
      raw_width = atoi(val);
    if (!strcmp(line,"Y  "))
      raw_height = atoi(val);
    if (!strcmp(line,"TX "))
      thumb_width = atoi(val);
    if (!strcmp(line,"TY "))
      thumb_height = atoi(val);
  } while (strncmp(line,"EOHD",4));
  data_offset = thumb_offset + thumb_width * thumb_height * 2;
  t.tm_year -= 1900;
  t.tm_mon -= 1;
  if (mktime(&t) > 0)
    timestamp = mktime(&t);
  strcpy (make, "Rollei");
  strcpy (model,"d530flex");
  write_thumb = &CLASS rollei_thumb;
}

void CLASS parse_sinar_ia()
{
  int entries, off;
  char str[8], *cp;

  order = 0x4949;
  fseek (ifp, 4, SEEK_SET);
  entries = get4();
  fseek (ifp, get4(), SEEK_SET);
  while (entries--) {
    off = get4(); get4();
    fread (str, 8, 1, ifp);
    if (!strcmp(str,"META"))   meta_offset = off;
    if (!strcmp(str,"THUMB")) thumb_offset = off;
    if (!strcmp(str,"RAW0"))   data_offset = off;
  }
  fseek (ifp, meta_offset+20, SEEK_SET);
  fread (make, 64, 1, ifp);
  make[63] = 0;
  if ((cp = strchr(make,' '))) {
    strcpy (model, cp+1);
    *cp = 0;
  }
  raw_width  = get2();
  raw_height = get2();
  load_raw = &CLASS unpacked_load_raw;
  thumb_width = (get4(),get2());
  thumb_height = get2();
  write_thumb = &CLASS ppm_thumb;
  maximum = 0x3fff;
}

void CLASS parse_phase_one (int base)
{
  unsigned entries, tag, type, len, data, save, i, c;
  float romm_cam[3][3];
  char *cp;

  memset (&ph1, 0, sizeof ph1);
  fseek (ifp, base, SEEK_SET);
  order = get4() & 0xffff;
  if (get4() >> 8 != 0x526177) return;		/* "Raw" */
  fseek (ifp, get4()+base, SEEK_SET);
  entries = get4();
  get4();
  while (entries--) {
    tag  = get4();
    type = get4();
    len  = get4();
    data = get4();
    save = ftell(ifp);
    fseek (ifp, base+data, SEEK_SET);
    switch (tag) {
      case 0x100:  flip = "0653"[data & 3]-'0';  break;
      case 0x106:
	for (i=0; i < 9; i++)
	  romm_cam[0][i] = getreal(11);
	romm_coeff (romm_cam);
	break;
      case 0x107:
	FORC3 cam_mul[c] = getreal(11);
#ifdef LIBRAW_LIBRARY_BUILD
        color_flags.cam_mul_state = LIBRAW_COLORSTATE_LOADED;
#endif
	break;
      case 0x108:  raw_width     = data;	break;
      case 0x109:  raw_height    = data;	break;
      case 0x10a:  left_margin   = data;	break;
      case 0x10b:  top_margin    = data;	break;
      case 0x10c:  width         = data;	break;
      case 0x10d:  height        = data;	break;
      case 0x10e:  ph1.format    = data;	break;
      case 0x10f:  data_offset   = data+base;	break;
      case 0x110:  meta_offset   = data+base;
		   meta_length   = len;			break;
      case 0x112:  ph1.key_off   = save - 4;		break;
      case 0x210:  ph1.tag_210   = int_to_float(data);	break;
      case 0x21a:  ph1.tag_21a   = data;		break;
      case 0x21c:  strip_offset  = data+base;		break;
      case 0x21d:  ph1.t_black     = data;		break;
      case 0x222:  ph1.split_col = data - left_margin;	break;
      case 0x223:  ph1.black_off = data+base;		break;
      case 0x301:
	model[63] = 0;
	fread (model, 1, 63, ifp);
	if ((cp = strstr(model," camera"))) *cp = 0;
    }
    fseek (ifp, save, SEEK_SET);
  }
  load_raw = ph1.format < 3 ?
	&CLASS phase_one_load_raw : &CLASS phase_one_load_raw_c;
  maximum = 0xffff;
  strcpy (make, "Phase One");
  if (model[0]) return;
  switch (raw_height) {
    case 2060: strcpy (model,"LightPhase");	break;
    case 2682: strcpy (model,"H 10");		break;
    case 4128: strcpy (model,"H 20");		break;
    case 5488: strcpy (model,"H 25");		break;
  }
}

void CLASS parse_fuji (int offset)
{
  unsigned entries, tag, len, save, c;

  fseek (ifp, offset, SEEK_SET);
  entries = get4();
  if (entries > 255) return;
  while (entries--) {
    tag = get2();
    len = get2();
    save = ftell(ifp);
    if (tag == 0x100) {
      raw_height = get2();
      raw_width  = get2();
    } else if (tag == 0x121) {
      height = get2();
      if ((width = get2()) == 4284) width += 3;
    } else if (tag == 0x130) {
      fuji_layout = fgetc(ifp) >> 7;
      load_raw = fgetc(ifp) & 8 ?
	&CLASS unpacked_load_raw : &CLASS fuji_load_raw;
    }
    if (tag == 0x2ff0)
        {
      FORC4 cam_mul[c ^ 1] = get2();
#ifdef LIBRAW_LIBRARY_BUILD
      color_flags.cam_mul_state = LIBRAW_COLORSTATE_LOADED;
#endif
        }
    fseek (ifp, save+len, SEEK_SET);
  }
  height <<= fuji_layout;
  width  >>= fuji_layout;
}

int CLASS parse_jpeg (int offset)
{
  int len, save, hlen, mark;

  fseek (ifp, offset, SEEK_SET);
  if (fgetc(ifp) != 0xff || fgetc(ifp) != 0xd8) return 0;

  while (fgetc(ifp) == 0xff && (mark = fgetc(ifp)) != 0xda) {
    order = 0x4d4d;
    len   = get2() - 2;
    save  = ftell(ifp);
    if (mark == 0xc0 || mark == 0xc3) {
      fgetc(ifp);
      raw_height = get2();
      raw_width  = get2();
    }
    order = get2();
    hlen  = get4();
    if (get4() == 0x48454150)		/* "HEAP" */
      parse_ciff (save+hlen, len-hlen);
    parse_tiff (save+6);
    fseek (ifp, save+len, SEEK_SET);
  }
  return 1;
}

void CLASS parse_riff()
{
  unsigned i, size, end;
  char tag[4], date[64], month[64];
  static const char mon[12][4] =
  { "Jan","Feb","Mar","Apr","May","Jun","Jul","Aug","Sep","Oct","Nov","Dec" };
  struct tm t;

  order = 0x4949;
  fread (tag, 4, 1, ifp);
  size = get4();
  end = ftell(ifp) + size;
  if (!memcmp(tag,"RIFF",4) || !memcmp(tag,"LIST",4)) {
    get4();
    while (ftell(ifp)+7 < end)
      parse_riff();
  } else if (!memcmp(tag,"nctg",4)) {
    while (ftell(ifp)+7 < end) {
      i = get2();
      size = get2();
      if ((i+1) >> 1 == 10 && size == 20)
	get_timestamp(0);
      else fseek (ifp, size, SEEK_CUR);
    }
  } else if (!memcmp(tag,"IDIT",4) && size < 64) {
    fread (date, 64, 1, ifp);
    date[size] = 0;
    memset (&t, 0, sizeof t);
    if (sscanf (date, "%*s %s %d %d:%d:%d %d", month, &t.tm_mday,
	&t.tm_hour, &t.tm_min, &t.tm_sec, &t.tm_year) == 6) {
      for (i=0; i < 12 && strcasecmp(mon[i],month); i++);
      t.tm_mon = i;
      t.tm_year -= 1900;
      if (mktime(&t) > 0)
	timestamp = mktime(&t);
    }
  } else
    fseek (ifp, size, SEEK_CUR);
}

void CLASS parse_smal (int offset, int fsize)
{
  int ver;

  fseek (ifp, offset+2, SEEK_SET);
  order = 0x4949;
  ver = fgetc(ifp);
  if (ver == 6)
    fseek (ifp, 5, SEEK_CUR);
  if (get4() != fsize) return;
  if (ver > 6) data_offset = get4();
  raw_height = height = get2();
  raw_width  = width  = get2();
  strcpy (make, "SMaL");
  sprintf (model, "v%d %dx%d", ver, width, height);
  if (ver == 6) load_raw = &CLASS smal_v6_load_raw;
  if (ver == 9) load_raw = &CLASS smal_v9_load_raw;
}

void CLASS parse_cine()
{
  unsigned off_head, off_setup, off_image, i;

  order = 0x4949;
  fseek (ifp, 4, SEEK_SET);
  is_raw = get2() == 2;
  fseek (ifp, 14, SEEK_CUR);
  is_raw *= get4();
  off_head = get4();
  off_setup = get4();
  off_image = get4();
  timestamp = get4();
  if ((i = get4())) timestamp = i;
  fseek (ifp, off_head+4, SEEK_SET);
  raw_width = get4();
  raw_height = get4();
  switch (get2(),get2()) {
    case  8:  load_raw = &CLASS eight_bit_load_raw;  break;
    case 16:  load_raw = &CLASS  unpacked_load_raw;
  }
  fseek (ifp, off_setup+792, SEEK_SET);
  strcpy (make, "CINE");
  sprintf (model, "%d", get4());
  fseek (ifp, 12, SEEK_CUR);
  switch ((i=get4()) & 0xffffff) {
    case  3:  filters = 0x94949494;  break;
    case  4:  filters = 0x49494949;  break;
    default:  is_raw = 0;
  }
  fseek (ifp, 72, SEEK_CUR);
  switch ((get4()+3600) % 360) {
    case 270:  flip = 4;  break;
    case 180:  flip = 1;  break;
    case  90:  flip = 7;  break;
    case   0:  flip = 2;
  }
  cam_mul[0] = getreal(11);
  cam_mul[2] = getreal(11);
#ifdef LIBRAW_LIBRARY_BUILD
  color_flags.cam_mul_state = LIBRAW_COLORSTATE_LOADED;
#endif
  maximum = ~(-1 << get4());
  fseek (ifp, 668, SEEK_CUR);
  shutter = get4()/1000000000.0;
  fseek (ifp, off_image, SEEK_SET);
  if (shot_select < is_raw)
    fseek (ifp, shot_select*8, SEEK_CUR);
  data_offset  = (INT64) get4() + 8;
  data_offset += (INT64) get4() << 32;
}
void CLASS adobe_coeff (const char *p_make, const char *p_model)
{
  static const struct {
    const char *prefix;
    short t_black, t_maximum, trans[12];
  } table[] = {
    { "AGFAPHOTO DC-833m", 0, 0,	/* DJC */
	{ 11438,-3762,-1115,-2409,9914,2497,-1227,2295,5300 } },
    { "Apple QuickTake", 0, 0,		/* DJC */
	{ 21392,-5653,-3353,2406,8010,-415,7166,1427,2078 } },
    { "Canon EOS D2000", 0, 0,
	{ 24542,-10860,-3401,-1490,11370,-297,2858,-605,3225 } },
    { "Canon EOS D6000", 0, 0,
	{ 20482,-7172,-3125,-1033,10410,-285,2542,226,3136 } },
    { "Canon EOS D30", 0, 0,
	{ 9805,-2689,-1312,-5803,13064,3068,-2438,3075,8775 } },
    { "Canon EOS D60", 0, 0xfa0,
	{ 6188,-1341,-890,-7168,14489,2937,-2640,3228,8483 } },
    { "Canon EOS 5D Mark II", 0, 0x3cf0,
	{ 4716,603,-830,-7798,15474,2480,-1496,1937,6651 } },
    { "Canon EOS 5D", 0, 0xe6c,
	{ 6347,-479,-972,-8297,15954,2480,-1968,2131,7649 } },
    { "Canon EOS 7D", 0, 0x3510,
	{ 6844,-996,-856,-3876,11761,2396,-593,1772,6198 } },
    { "Canon EOS 10D", 0, 0xfa0,
	{ 8197,-2000,-1118,-6714,14335,2592,-2536,3178,8266 } },
    { "Canon EOS 20Da", 0, 0,
	{ 14155,-5065,-1382,-6550,14633,2039,-1623,1824,6561 } },
    { "Canon EOS 20D", 0, 0xfff,
	{ 6599,-537,-891,-8071,15783,2424,-1983,2234,7462 } },
    { "Canon EOS 30D", 0, 0,
	{ 6257,-303,-1000,-7880,15621,2396,-1714,1904,7046 } },
    { "Canon EOS 40D", 0, 0x3f60,
	{ 6071,-747,-856,-7653,15365,2441,-2025,2553,7315 } },
    { "Canon EOS 50D", 0, 0x3d93,
	{ 4920,616,-593,-6493,13964,2784,-1774,3178,7005 } },
    { "Canon EOS 300D", 0, 0xfa0,
	{ 8197,-2000,-1118,-6714,14335,2592,-2536,3178,8266 } },
    { "Canon EOS 350D", 0, 0xfff,
	{ 6018,-617,-965,-8645,15881,2975,-1530,1719,7642 } },
    { "Canon EOS 400D", 0, 0xe8e,
	{ 7054,-1501,-990,-8156,15544,2812,-1278,1414,7796 } },
    { "Canon EOS 450D", 0, 0x390d,
	{ 5784,-262,-821,-7539,15064,2672,-1982,2681,7427 } },
    { "Canon EOS 500D", 0, 0x3479,
	{ 4763,712,-646,-6821,14399,2640,-1921,3276,6561 } },
    { "Canon EOS 1000D", 0, 0xe43,
	{ 6771,-1139,-977,-7818,15123,2928,-1244,1437,7533 } },
    { "Canon EOS-1Ds Mark III", 0, 0x3bb0,
	{ 5859,-211,-930,-8255,16017,2353,-1732,1887,7448 } },
    { "Canon EOS-1Ds Mark II", 0, 0xe80,
	{ 6517,-602,-867,-8180,15926,2378,-1618,1771,7633 } },
    { "Canon EOS-1D Mark IV", 0, 0x3bb0,
	{ 6014,-220,-795,-4109,12014,2361,-561,1824,5787 } },
    { "Canon EOS-1D Mark III", 0, 0x3bb0,
	{ 6291,-540,-976,-8350,16145,2311,-1714,1858,7326 } },
    { "Canon EOS-1D Mark II N", 0, 0xe80,
	{ 6240,-466,-822,-8180,15825,2500,-1801,1938,8042 } },
    { "Canon EOS-1D Mark II", 0, 0xe80,
	{ 6264,-582,-724,-8312,15948,2504,-1744,1919,8664 } },
    { "Canon EOS-1DS", 0, 0xe20,
	{ 4374,3631,-1743,-7520,15212,2472,-2892,3632,8161 } },
    { "Canon EOS-1D", 0, 0xe20,
	{ 6806,-179,-1020,-8097,16415,1687,-3267,4236,7690 } },
    { "Canon EOS", 0, 0,
	{ 8197,-2000,-1118,-6714,14335,2592,-2536,3178,8266 } },
    { "Canon PowerShot A530", 0, 0,
	{ 0 } },	/* don't want the A5 matrix */	
    { "Canon PowerShot A50", 0, 0,
	{ -5300,9846,1776,3436,684,3939,-5540,9879,6200,-1404,11175,217 } },
    { "Canon PowerShot A5", 0, 0,
	{ -4801,9475,1952,2926,1611,4094,-5259,10164,5947,-1554,10883,547 } },
    { "Canon PowerShot G10", 0, 0,
	{ 11093,-3906,-1028,-5047,12492,2879,-1003,1750,5561 } },
    { "Canon PowerShot G11", 0, 0,
	{ 12177,-4817,-1069,-1612,9864,2049,-98,850,4471 } },
    { "Canon PowerShot G1", 0, 0,
	{ -4778,9467,2172,4743,-1141,4344,-5146,9908,6077,-1566,11051,557 } },
    { "Canon PowerShot G2", 0, 0,
	{ 9087,-2693,-1049,-6715,14382,2537,-2291,2819,7790 } },
    { "Canon PowerShot G3", 0, 0,
	{ 9212,-2781,-1073,-6573,14189,2605,-2300,2844,7664 } },
    { "Canon PowerShot G5", 0, 0,
	{ 9757,-2872,-933,-5972,13861,2301,-1622,2328,7212 } },
    { "Canon PowerShot G6", 0, 0,
	{ 9877,-3775,-871,-7613,14807,3072,-1448,1305,7485 } },
    { "Canon PowerShot G9", 0, 0,
	{ 7368,-2141,-598,-5621,13254,2625,-1418,1696,5743 } },
    { "Canon PowerShot Pro1", 0, 0,
	{ 10062,-3522,-999,-7643,15117,2730,-765,817,7323 } },
    { "Canon PowerShot Pro70", 34, 0,
	{ -4155,9818,1529,3939,-25,4522,-5521,9870,6610,-2238,10873,1342 } },
    { "Canon PowerShot Pro90", 0, 0,
	{ -4963,9896,2235,4642,-987,4294,-5162,10011,5859,-1770,11230,577 } },
    { "Canon PowerShot S30", 0, 0,
	{ 10566,-3652,-1129,-6552,14662,2006,-2197,2581,7670 } },
    { "Canon PowerShot S40", 0, 0,
	{ 8510,-2487,-940,-6869,14231,2900,-2318,2829,9013 } },
    { "Canon PowerShot S45", 0, 0,
	{ 8163,-2333,-955,-6682,14174,2751,-2077,2597,8041 } },
    { "Canon PowerShot S50", 0, 0,
	{ 8882,-2571,-863,-6348,14234,2288,-1516,2172,6569 } },
    { "Canon PowerShot S60", 0, 0,
	{ 8795,-2482,-797,-7804,15403,2573,-1422,1996,7082 } },
    { "Canon PowerShot S70", 0, 0,
	{ 9976,-3810,-832,-7115,14463,2906,-901,989,7889 } },
    { "Canon PowerShot S90", 0, 0,
	{ 12374,-5016,-1049,-1677,9902,2078,-83,852,4683 } },
    { "Canon PowerShot A470", 0, 0,	/* DJC */
	{ 12513,-4407,-1242,-2680,10276,2405,-878,2215,4734 } },
    { "Canon PowerShot A610", 0, 0,	/* DJC */
	{ 15591,-6402,-1592,-5365,13198,2168,-1300,1824,5075 } },
    { "Canon PowerShot A620", 0, 0,	/* DJC */
	{ 15265,-6193,-1558,-4125,12116,2010,-888,1639,5220 } },
    { "Canon PowerShot A630", 0, 0,	/* DJC */
	{ 14201,-5308,-1757,-6087,14472,1617,-2191,3105,5348 } },
    { "Canon PowerShot A640", 0, 0,	/* DJC */
	{ 13124,-5329,-1390,-3602,11658,1944,-1612,2863,4885 } },
    { "Canon PowerShot A650", 0, 0,	/* DJC */
	{ 9427,-3036,-959,-2581,10671,1911,-1039,1982,4430 } },
    { "Canon PowerShot A720", 0, 0,	/* DJC */
	{ 14573,-5482,-1546,-1266,9799,1468,-1040,1912,3810 } },
    { "Canon PowerShot S3 IS", 0, 0,	/* DJC */
	{ 14062,-5199,-1446,-4712,12470,2243,-1286,2028,4836 } },
    { "Canon PowerShot SX1 IS", 0, 0,
	{ 6578,-259,-502,-5974,13030,3309,-308,1058,4970 } },
    { "Canon PowerShot SX110 IS", 0, 0,	/* DJC */
        { 14134,-5576,-1527,-1991,10719,1273,-1158,1929,3581 } },
    { "CASIO EX-S20", 0, 0,		/* DJC */
	{ 11634,-3924,-1128,-4968,12954,2015,-1588,2648,7206 } },
    { "CASIO EX-Z750", 0, 0,		/* DJC */
	{ 10819,-3873,-1099,-4903,13730,1175,-1755,3751,4632 } },
    { "CINE 650", 0, 0,
	{ 3390,480,-500,-800,3610,340,-550,2336,1192 } },
    { "CINE 660", 0, 0,
	{ 3390,480,-500,-800,3610,340,-550,2336,1192 } },
    { "CINE", 0, 0,
	{ 20183,-4295,-423,-3940,15330,3985,-280,4870,9800 } },
    { "Contax N Digital", 0, 0xf1e,
	{ 7777,1285,-1053,-9280,16543,2916,-3677,5679,7060 } },
    { "EPSON R-D1", 0, 0,
	{ 6827,-1878,-732,-8429,16012,2564,-704,592,7145 } },
    { "FUJIFILM FinePix E550", 0, 0,
	{ 11044,-3888,-1120,-7248,15168,2208,-1531,2277,8069 } },
    { "FUJIFILM FinePix E900", 0, 0,
	{ 9183,-2526,-1078,-7461,15071,2574,-2022,2440,8639 } },
    { "FUJIFILM FinePix F8", 0, 0,
	{ 11044,-3888,-1120,-7248,15168,2208,-1531,2277,8069 } },
    { "FUJIFILM FinePix F7", 0, 0,
	{ 10004,-3219,-1201,-7036,15047,2107,-1863,2565,7736 } },
    { "FUJIFILM FinePix S100FS", 514, 0,
	{ 11521,-4355,-1065,-6524,13767,3058,-1466,1984,6045 } },
    { "FUJIFILM FinePix S20Pro", 0, 0,
	{ 10004,-3219,-1201,-7036,15047,2107,-1863,2565,7736 } },
    { "FUJIFILM FinePix S2Pro", 128, 0,
	{ 12492,-4690,-1402,-7033,15423,1647,-1507,2111,7697 } },
    { "FUJIFILM FinePix S3Pro", 0, 0,
	{ 11807,-4612,-1294,-8927,16968,1988,-2120,2741,8006 } },
    { "FUJIFILM FinePix S5Pro", 0, 0,
	{ 12300,-5110,-1304,-9117,17143,1998,-1947,2448,8100 } },
    { "FUJIFILM FinePix S5000", 0, 0,
	{ 8754,-2732,-1019,-7204,15069,2276,-1702,2334,6982 } },
    { "FUJIFILM FinePix S5100", 0, 0x3e00,
	{ 11940,-4431,-1255,-6766,14428,2542,-993,1165,7421 } },
    { "FUJIFILM FinePix S5500", 0, 0x3e00,
	{ 11940,-4431,-1255,-6766,14428,2542,-993,1165,7421 } },
    { "FUJIFILM FinePix S5200", 0, 0,
	{ 9636,-2804,-988,-7442,15040,2589,-1803,2311,8621 } },
    { "FUJIFILM FinePix S5600", 0, 0,
	{ 9636,-2804,-988,-7442,15040,2589,-1803,2311,8621 } },
    { "FUJIFILM FinePix S6", 0, 0,
	{ 12628,-4887,-1401,-6861,14996,1962,-2198,2782,7091 } },
    { "FUJIFILM FinePix S7000", 0, 0,
	{ 10190,-3506,-1312,-7153,15051,2238,-2003,2399,7505 } },
    { "FUJIFILM FinePix S9000", 0, 0,
	{ 10491,-3423,-1145,-7385,15027,2538,-1809,2275,8692 } },
    { "FUJIFILM FinePix S9500", 0, 0,
	{ 10491,-3423,-1145,-7385,15027,2538,-1809,2275,8692 } },
    { "FUJIFILM FinePix S9100", 0, 0,
	{ 12343,-4515,-1285,-7165,14899,2435,-1895,2496,8800 } },
    { "FUJIFILM FinePix S9600", 0, 0,
	{ 12343,-4515,-1285,-7165,14899,2435,-1895,2496,8800 } },
    { "FUJIFILM IS-1", 0, 0,
	{ 21461,-10807,-1441,-2332,10599,1999,289,875,7703 } },
    { "FUJIFILM IS Pro", 0, 0,
	{ 12300,-5110,-1304,-9117,17143,1998,-1947,2448,8100 } },
    { "Imacon Ixpress", 0, 0,		/* DJC */
	{ 7025,-1415,-704,-5188,13765,1424,-1248,2742,6038 } },
    { "KODAK NC2000", 0, 0,
	{ 13891,-6055,-803,-465,9919,642,2121,82,1291 } },
    { "Kodak DCS315C", 8, 0,
	{ 17523,-4827,-2510,756,8546,-137,6113,1649,2250 } },
    { "Kodak DCS330C", 8, 0,
	{ 20620,-7572,-2801,-103,10073,-396,3551,-233,2220 } },
    { "KODAK DCS420", 0, 0,
	{ 10868,-1852,-644,-1537,11083,484,2343,628,2216 } },
    { "KODAK DCS460", 0, 0,
	{ 10592,-2206,-967,-1944,11685,230,2206,670,1273 } },
    { "KODAK EOSDCS1", 0, 0,
	{ 10592,-2206,-967,-1944,11685,230,2206,670,1273 } },
    { "KODAK EOSDCS3B", 0, 0,
	{ 9898,-2700,-940,-2478,12219,206,1985,634,1031 } },
    { "Kodak DCS520C", 180, 0,
	{ 24542,-10860,-3401,-1490,11370,-297,2858,-605,3225 } },
    { "Kodak DCS560C", 188, 0,
	{ 20482,-7172,-3125,-1033,10410,-285,2542,226,3136 } },
    { "Kodak DCS620C", 180, 0,
	{ 23617,-10175,-3149,-2054,11749,-272,2586,-489,3453 } },
    { "Kodak DCS620X", 185, 0,
	{ 13095,-6231,154,12221,-21,-2137,895,4602,2258 } },
    { "Kodak DCS660C", 214, 0,
	{ 18244,-6351,-2739,-791,11193,-521,3711,-129,2802 } },
    { "Kodak DCS720X", 0, 0,
	{ 11775,-5884,950,9556,1846,-1286,-1019,6221,2728 } },
    { "Kodak DCS760C", 0, 0,
	{ 16623,-6309,-1411,-4344,13923,323,2285,274,2926 } },
    { "Kodak DCS Pro SLR", 0, 0,
	{ 5494,2393,-232,-6427,13850,2846,-1876,3997,5445 } },
    { "Kodak DCS Pro 14nx", 0, 0,
	{ 5494,2393,-232,-6427,13850,2846,-1876,3997,5445 } },
    { "Kodak DCS Pro 14", 0, 0,
	{ 7791,3128,-776,-8588,16458,2039,-2455,4006,6198 } },
    { "Kodak ProBack645", 0, 0,
	{ 16414,-6060,-1470,-3555,13037,473,2545,122,4948 } },
    { "Kodak ProBack", 0, 0,
	{ 21179,-8316,-2918,-915,11019,-165,3477,-180,4210 } },
    { "KODAK P712", 0, 0,
	{ 9658,-3314,-823,-5163,12695,2768,-1342,1843,6044 } },
    { "KODAK P850", 0, 0xf7c,
	{ 10511,-3836,-1102,-6946,14587,2558,-1481,1792,6246 } },
    { "KODAK P880", 0, 0xfff,
	{ 12805,-4662,-1376,-7480,15267,2360,-1626,2194,7904 } },
    { "KODAK EasyShare Z980", 0, 0,
	{ 11313,-3559,-1101,-3893,11891,2257,-1214,2398,4908 } },
    { "KODAK EASYSHARE Z1015", 0, 0xef1,
	{ 11265,-4286,-992,-4694,12343,2647,-1090,1523,5447 } },
    { "Leaf CMost", 0, 0,
	{ 3952,2189,449,-6701,14585,2275,-4536,7349,6536 } },
    { "Leaf Valeo 6", 0, 0,
	{ 3952,2189,449,-6701,14585,2275,-4536,7349,6536 } },
    { "Leaf Aptus 54S", 0, 0,
	{ 8236,1746,-1314,-8251,15953,2428,-3673,5786,5771 } },
    { "Leaf Aptus 65", 0, 0,
	{ 7914,1414,-1190,-8777,16582,2280,-2811,4605,5562 } },
    { "Leaf Aptus 75", 0, 0,
	{ 7914,1414,-1190,-8777,16582,2280,-2811,4605,5562 } },
    { "Leaf", 0, 0,
	{ 8236,1746,-1314,-8251,15953,2428,-3673,5786,5771 } },
    { "Mamiya ZD", 0, 0,
	{ 7645,2579,-1363,-8689,16717,2015,-3712,5941,5961 } },
    { "Micron 2010", 110, 0,		/* DJC */
	{ 16695,-3761,-2151,155,9682,163,3433,951,4904 } },
    { "Minolta DiMAGE 5", 0, 0xf7d,
	{ 8983,-2942,-963,-6556,14476,2237,-2426,2887,8014 } },
    { "Minolta DiMAGE 7Hi", 0, 0xf7d,
	{ 11368,-3894,-1242,-6521,14358,2339,-2475,3056,7285 } },
    { "Minolta DiMAGE 7", 0, 0xf7d,
	{ 9144,-2777,-998,-6676,14556,2281,-2470,3019,7744 } },
    { "Minolta DiMAGE A1", 0, 0xf8b,
	{ 9274,-2547,-1167,-8220,16323,1943,-2273,2720,8340 } },
    { "MINOLTA DiMAGE A200", 0, 0,
	{ 8560,-2487,-986,-8112,15535,2771,-1209,1324,7743 } },
    { "Minolta DiMAGE A2", 0, 0xf8f,
	{ 9097,-2726,-1053,-8073,15506,2762,-966,981,7763 } },
    { "Minolta DiMAGE Z2", 0, 0,	/* DJC */
	{ 11280,-3564,-1370,-4655,12374,2282,-1423,2168,5396 } },
    { "MINOLTA DYNAX 5", 0, 0xffb,
	{ 10284,-3283,-1086,-7957,15762,2316,-829,882,6644 } },
    { "MINOLTA DYNAX 7", 0, 0xffb,
	{ 10239,-3104,-1099,-8037,15727,2451,-927,925,6871 } },
    { "MOTOROLA PIXL", 0, 0,		/* DJC */
	{ 8898,-989,-1033,-3292,11619,1674,-661,3178,5216 } },
    { "NIKON D100", 0, 0,
	{ 5902,-933,-782,-8983,16719,2354,-1402,1455,6464 } },
    { "NIKON D1H", 0, 0,
	{ 7577,-2166,-926,-7454,15592,1934,-2377,2808,8606 } },
    { "NIKON D1X", 0, 0,
	{ 7702,-2245,-975,-9114,17242,1875,-2679,3055,8521 } },
    { "NIKON D1", 0, 0, /* multiplied by 2.218750, 1.0, 1.148438 */
	{ 16772,-4726,-2141,-7611,15713,1972,-2846,3494,9521 } },
    { "NIKON D200", 0, 0xfbc,
	{ 8367,-2248,-763,-8758,16447,2422,-1527,1550,8053 } },
    { "NIKON D2H", 0, 0,
	{ 5710,-901,-615,-8594,16617,2024,-2975,4120,6830 } },
    { "NIKON D2X", 0, 0,
	{ 10231,-2769,-1255,-8301,15900,2552,-797,680,7148 } },
    { "NIKON D3000", 0, 0,
	{ 8736,-2458,-935,-9075,16894,2251,-1354,1242,8263 } },
    { "NIKON D300", 0, 0,
	{ 9030,-1992,-715,-8465,16302,2255,-2689,3217,8069 } },
    { "NIKON D3X", 0, 0,
	{ 7171,-1986,-648,-8085,15555,2718,-2170,2512,7457 } },
    { "NIKON D3S", 0, 0,
	{ 8828,-2406,-694,-4874,12603,2541,-660,1509,7587 } },
    { "NIKON D3", 0, 0,
	{ 8139,-2171,-663,-8747,16541,2295,-1925,2008,8093 } },
    { "NIKON D40X", 0, 0,
	{ 8819,-2543,-911,-9025,16928,2151,-1329,1213,8449 } },
    { "NIKON D40", 0, 0,
	{ 6992,-1668,-806,-8138,15748,2543,-874,850,7897 } },
    { "NIKON D5000", 0, 0xf00,
	{ 7309,-1403,-519,-8474,16008,2622,-2433,2826,8064 } },
    { "NIKON D50", 0, 0,
	{ 7732,-2422,-789,-8238,15884,2498,-859,783,7330 } },
    { "NIKON D60", 0, 0,
	{ 8736,-2458,-935,-9075,16894,2251,-1354,1242,8263 } },
    { "NIKON D700", 0, 0,
	{ 8139,-2171,-663,-8747,16541,2295,-1925,2008,8093 } },
    { "NIKON D70", 0, 0,
	{ 7732,-2422,-789,-8238,15884,2498,-859,783,7330 } },
    { "NIKON D80", 0, 0,
	{ 8629,-2410,-883,-9055,16940,2171,-1490,1363,8520 } },
    { "NIKON D90", 0, 0xf00,
	{ 7309,-1403,-519,-8474,16008,2622,-2434,2826,8064 } },
    { "NIKON E950", 0, 0x3dd,		/* DJC */
	{ -3746,10611,1665,9621,-1734,2114,-2389,7082,3064,3406,6116,-244 } },
    { "NIKON E995", 0, 0,	/* copied from E5000 */
	{ -5547,11762,2189,5814,-558,3342,-4924,9840,5949,688,9083,96 } },
    { "NIKON E2100", 0, 0,	/* copied from Z2, new white balance */
	{ 13142,-4152,-1596,-4655,12374,2282,-1769,2696,6711} },
    { "NIKON E2500", 0, 0,
	{ -5547,11762,2189,5814,-558,3342,-4924,9840,5949,688,9083,96 } },
    { "NIKON E4300", 0, 0,	/* copied from Minolta DiMAGE Z2 */
	{ 11280,-3564,-1370,-4655,12374,2282,-1423,2168,5396 } },
    { "NIKON E4500", 0, 0,
	{ -5547,11762,2189,5814,-558,3342,-4924,9840,5949,688,9083,96 } },
    { "NIKON E5000", 0, 0,
	{ -5547,11762,2189,5814,-558,3342,-4924,9840,5949,688,9083,96 } },
    { "NIKON E5400", 0, 0,
	{ 9349,-2987,-1001,-7919,15766,2266,-2098,2680,6839 } },
    { "NIKON E5700", 0, 0,
	{ -5368,11478,2368,5537,-113,3148,-4969,10021,5782,778,9028,211 } },
    { "NIKON E8400", 0, 0,
	{ 7842,-2320,-992,-8154,15718,2599,-1098,1342,7560 } },
    { "NIKON E8700", 0, 0,
	{ 8489,-2583,-1036,-8051,15583,2643,-1307,1407,7354 } },
    { "NIKON E8800", 0, 0,
	{ 7971,-2314,-913,-8451,15762,2894,-1442,1520,7610 } },
    { "NIKON COOLPIX P6000", 0, 0,
	{ 9698,-3367,-914,-4706,12584,2368,-837,968,5801 } },
    { "OLYMPUS C5050", 0, 0,
	{ 10508,-3124,-1273,-6079,14294,1901,-1653,2306,6237 } },
    { "OLYMPUS C5060", 0, 0,
	{ 10445,-3362,-1307,-7662,15690,2058,-1135,1176,7602 } },
    { "OLYMPUS C7070", 0, 0,
	{ 10252,-3531,-1095,-7114,14850,2436,-1451,1723,6365 } },
    { "OLYMPUS C70", 0, 0,
	{ 10793,-3791,-1146,-7498,15177,2488,-1390,1577,7321 } },
    { "OLYMPUS C80", 0, 0,
	{ 8606,-2509,-1014,-8238,15714,2703,-942,979,7760 } },
    { "OLYMPUS E-10", 0, 0xffc0,
	{ 12745,-4500,-1416,-6062,14542,1580,-1934,2256,6603 } },
    { "OLYMPUS E-1", 0, 0xfff0,
	{ 11846,-4767,-945,-7027,15878,1089,-2699,4122,8311 } },
    { "OLYMPUS E-20", 0, 0xffc0,
	{ 13173,-4732,-1499,-5807,14036,1895,-2045,2452,7142 } },
    { "OLYMPUS E-300", 0, 0,
	{ 7828,-1761,-348,-5788,14071,1830,-2853,4518,6557 } },
    { "OLYMPUS E-330", 0, 0,
	{ 8961,-2473,-1084,-7979,15990,2067,-2319,3035,8249 } },
    { "OLYMPUS E-30", 0, 0xfbc,
	{ 8144,-1861,-1111,-7763,15894,1929,-1865,2542,7607 } },
    { "OLYMPUS E-3", 0, 0xf99,
	{ 9487,-2875,-1115,-7533,15606,2010,-1618,2100,7389 } },
    { "OLYMPUS E-400", 0, 0xfff0,
	{ 6169,-1483,-21,-7107,14761,2536,-2904,3580,8568 } },
    { "OLYMPUS E-410", 0, 0xf6a,
	{ 8856,-2582,-1026,-7761,15766,2082,-2009,2575,7469 } },
    { "OLYMPUS E-420", 0, 0xfd7,
	{ 8746,-2425,-1095,-7594,15612,2073,-1780,2309,7416 } },
    { "OLYMPUS E-450", 0, 0xfd2,
	{ 8745,-2425,-1095,-7594,15613,2073,-1780,2309,7416 } },
    { "OLYMPUS E-500", 0, 0xfff0,
	{ 8136,-1968,-299,-5481,13742,1871,-2556,4205,6630 } },
    { "OLYMPUS E-510", 0, 0xf6a,
	{ 8785,-2529,-1033,-7639,15624,2112,-1783,2300,7817 } },
    { "OLYMPUS E-520", 0, 0xfd2,
	{ 8344,-2322,-1020,-7596,15635,2048,-1748,2269,7287 } },
    { "OLYMPUS E-620", 0, 0xfb9,
	{ 8453,-2198,-1092,-7609,15681,2008,-1725,2337,7824 } },
    { "OLYMPUS E-P1", 0, 0xffd,
	{ 8343,-2050,-1021,-7715,15705,2103,-1831,2380,8235 } },
    { "OLYMPUS SP350", 0, 0,
	{ 12078,-4836,-1069,-6671,14306,2578,-786,939,7418 } },
    { "OLYMPUS SP3", 0, 0,
	{ 11766,-4445,-1067,-6901,14421,2707,-1029,1217,7572 } },
    { "OLYMPUS SP500UZ", 0, 0xfff,
	{ 9493,-3415,-666,-5211,12334,3260,-1548,2262,6482 } },
    { "OLYMPUS SP510UZ", 0, 0xffe,
	{ 10593,-3607,-1010,-5881,13127,3084,-1200,1805,6721 } },
    { "OLYMPUS SP550UZ", 0, 0xffe,
	{ 11597,-4006,-1049,-5432,12799,2957,-1029,1750,6516 } },
    { "OLYMPUS SP560UZ", 0, 0xff9,
	{ 10915,-3677,-982,-5587,12986,2911,-1168,1968,6223 } },
    { "OLYMPUS SP570UZ", 0, 0,
	{ 11522,-4044,-1146,-4736,12172,2904,-988,1829,6039 } },
    { "PENTAX *ist DL2", 0, 0,
	{ 10504,-2438,-1189,-8603,16207,2531,-1022,863,12242 } },
    { "PENTAX *ist DL", 0, 0,
	{ 10829,-2838,-1115,-8339,15817,2696,-837,680,11939 } },
    { "PENTAX *ist DS2", 0, 0,
	{ 10504,-2438,-1189,-8603,16207,2531,-1022,863,12242 } },
    { "PENTAX *ist DS", 0, 0,
	{ 10371,-2333,-1206,-8688,16231,2602,-1230,1116,11282 } },
    { "PENTAX *ist D", 0, 0,
	{ 9651,-2059,-1189,-8881,16512,2487,-1460,1345,10687 } },
    { "PENTAX K10D", 0, 0,
	{ 9566,-2863,-803,-7170,15172,2112,-818,803,9705 } },
    { "PENTAX K1", 0, 0,
	{ 11095,-3157,-1324,-8377,15834,2720,-1108,947,11688 } },
    { "PENTAX K20D", 0, 0,
	{ 9427,-2714,-868,-7493,16092,1373,-2199,3264,7180 } },
    { "PENTAX K200D", 0, 0,
	{ 9186,-2678,-907,-8693,16517,2260,-1129,1094,8524 } },
    { "PENTAX K2000", 0, 0,
	{ 11057,-3604,-1155,-5152,13046,2329,-282,375,8104 } },
    { "PENTAX K-m", 0, 0,
	{ 11057,-3604,-1155,-5152,13046,2329,-282,375,8104 } },
    { "PENTAX K-x", 0, 0,
	{ 8843,-2837,-625,-5025,12644,2668,-411,1234,7410 } },
    { "PENTAX K-7", 0, 0,
	{ 9142,-2947,-678,-8648,16967,1663,-2224,2898,8615 } },
    { "Panasonic DMC-FZ8", 0, 0xf7f0,
	{ 8986,-2755,-802,-6341,13575,3077,-1476,2144,6379 } },
    { "Panasonic DMC-FZ18", 0, 0,
	{ 9932,-3060,-935,-5809,13331,2753,-1267,2155,5575 } },
    { "Panasonic DMC-FZ28", 15, 0xfff,
	{ 10109,-3488,-993,-5412,12812,2916,-1305,2140,5543 } },
    { "Panasonic DMC-FZ30", 0, 0xf94c,
	{ 10976,-4029,-1141,-7918,15491,2600,-1670,2071,8246 } },
    { "Panasonic DMC-FZ35", 147, 0xfff,
	{ 9938,-2780,-890,-4604,12393,2480,-1117,2304,4620 } },
    { "Panasonic DMC-FZ50", 0, 0xfff0,	/* aka "LEICA V-LUX1" */
	{ 7906,-2709,-594,-6231,13351,3220,-1922,2631,6537 } },
    { "Panasonic DMC-L10", 15, 0xf96,
	{ 8025,-1942,-1050,-7920,15904,2100,-2456,3005,7039 } },
    { "Panasonic DMC-L1", 0, 0xf7fc,	/* aka "LEICA DIGILUX 3" */
	{ 8054,-1885,-1025,-8349,16367,2040,-2805,3542,7629 } },
    { "Panasonic DMC-LC1", 0, 0,	/* aka "LEICA DIGILUX 2" */
	{ 11340,-4069,-1275,-7555,15266,2448,-2960,3426,7685 } },
    { "Panasonic DMC-LX1", 0, 0xf7f0,	/* aka "LEICA D-LUX2" */
	{ 10704,-4187,-1230,-8314,15952,2501,-920,945,8927 } },
    { "Panasonic DMC-LX2", 0, 0,	/* aka "LEICA D-LUX3" */
	{ 8048,-2810,-623,-6450,13519,3272,-1700,2146,7049 } },
    { "Panasonic DMC-LX3", 15, 0xfff,	/* aka "LEICA D-LUX4" */
	{ 8128,-2668,-655,-6134,13307,3161,-1782,2568,6083 } },
    { "Panasonic DMC-FX150", 15, 0xfff,
	{ 9082,-2907,-925,-6119,13377,3058,-1797,2641,5609 } },
    { "Panasonic DMC-G1", 15, 0xfff,
	{ 8199,-2065,-1056,-8124,16156,2033,-2458,3022,7220 } },
    { "Panasonic DMC-GF1", 15, 0xf92,
	{ 7888,-1902,-1011,-8106,16085,2099,-2353,2866,7330 } },
    { "Panasonic DMC-GH1", 15, 0xf92,
	{ 6299,-1466,-532,-6535,13852,2969,-2331,3112,5984 } },
    { "Phase One H 20", 0, 0,		/* DJC */
	{ 1313,1855,-109,-6715,15908,808,-327,1840,6020 } },
    { "Phase One P 2", 0, 0,
	{ 2905,732,-237,-8134,16626,1476,-3038,4253,7517 } },
    { "Phase One P 30", 0, 0,
	{ 4516,-245,-37,-7020,14976,2173,-3206,4671,7087 } },
    { "Phase One P 45", 0, 0,
	{ 5053,-24,-117,-5684,14076,1702,-2619,4492,5849 } },
    { "Phase One P65", 0, 0,		/* DJC */
	{ 8522,1268,-1916,-7706,16350,1358,-2397,4344,4923 } },
    { "SAMSUNG GX-1", 0, 0,
	{ 10504,-2438,-1189,-8603,16207,2531,-1022,863,12242 } },
    { "SAMSUNG S85", 0, 0,		/* DJC */
	{ 11885,-3968,-1473,-4214,12299,1916,-835,1655,5549 } },
    { "Sinar", 0, 0,			/* DJC */
	{ 16442,-2956,-2422,-2877,12128,750,-1136,6066,4559 } },
    { "SONY DSC-F828", 491, 0,
	{ 7924,-1910,-777,-8226,15459,2998,-1517,2199,6818,-7242,11401,3481 } },
    { "SONY DSC-R1", 512, 0,
	{ 8512,-2641,-694,-8042,15670,2526,-1821,2117,7414 } },
    { "SONY DSC-V3", 0, 0,
	{ 7511,-2571,-692,-7894,15088,3060,-948,1111,8128 } },
    { "SONY DSLR-A100", 0, 0xfeb,
	{ 9437,-2811,-774,-8405,16215,2290,-710,596,7181 } },
    { "SONY DSLR-A200", 0, 0,
	{ 9847,-3091,-928,-8485,16345,2225,-715,595,7103 } },
    { "SONY DSLR-A230", 0, 0,	/* copied */
	{ 9847,-3091,-928,-8485,16345,2225,-715,595,7103 } },
    { "SONY DSLR-A300", 0, 0,
	{ 9847,-3091,-928,-8485,16345,2225,-715,595,7103 } },
    { "SONY DSLR-A330", 0, 0,
	{ 9847,-3091,-929,-8485,16346,2225,-714,595,7103 } },
    { "SONY DSLR-A350", 0, 0xffc,
	{ 6038,-1484,-578,-9146,16746,2513,-875,746,7217 } },
    { "SONY DSLR-A380", 0, 0,
	{ 6038,-1484,-579,-9145,16746,2512,-875,746,7218 } },
    { "SONY DSLR-A5", 254, 0x1ffe,
	{ 4950,-580,-103,-5228,12542,3029,-709,1435,7371 } },
    { "SONY DSLR-A700", 254, 0x1ffe,
	{ 5775,-805,-359,-8574,16295,2391,-1943,2341,7249 } },
    { "SONY DSLR-A850", 256, 0x1ffe,
	{ 5413,-1162,-365,-5665,13098,2866,-608,1179,8440 } },
    { "SONY DSLR-A900", 254, 0x1ffe,
	{ 5209,-1072,-397,-8845,16120,2919,-1618,1803,8654 } }
  };
  double cam_xyz[4][3];
  char name[130];
  int i, j;

  sprintf (name, "%s %s", p_make, p_model);
  for (i=0; i < sizeof table / sizeof *table; i++)
    if (!strncmp (name, table[i].prefix, strlen(table[i].prefix))) {
      if (table[i].t_black)   black   = (ushort) table[i].t_black;
      if (table[i].t_maximum) maximum = (ushort) table[i].t_maximum;
      if (table[i].trans[0]) {
        for (j=0; j < 12; j++)
#ifdef LIBRAW_LIBRARY_BUILD
          imgdata.color.cam_xyz[0][j] = 
#endif
	  cam_xyz[0][j] = table[i].trans[j] / 10000.0;
      cam_xyz_coeff (cam_xyz);
      }
      break;
    }
}

void CLASS simple_coeff (int index)
{
  static const float table[][12] = {
  /* index 0 -- all Foveon cameras */
  { 1.4032,-0.2231,-0.1016,-0.5263,1.4816,0.017,-0.0112,0.0183,0.9113 },
  /* index 1 -- Kodak DC20 and DC25 */
  { 2.25,0.75,-1.75,-0.25,-0.25,0.75,0.75,-0.25,-0.25,-1.75,0.75,2.25 },
  /* index 2 -- Logitech Fotoman Pixtura */
  { 1.893,-0.418,-0.476,-0.495,1.773,-0.278,-1.017,-0.655,2.672 },
  /* index 3 -- Nikon E880, E900, and E990 */
  { -1.936280,  1.800443, -1.448486,  2.584324,
     1.405365, -0.524955, -0.289090,  0.408680,
    -1.204965,  1.082304,  2.941367, -1.818705 }
  };
  int i, c;

  for (raw_color = i=0; i < 3; i++)
    FORCC rgb_cam[i][c] = table[index][i*colors+c];
#ifdef LIBRAW_LIBRARY_BUILD
  color_flags.rgb_cam_state = LIBRAW_COLORSTATE_CALCULATED;
#endif
}

short CLASS guess_byte_order (int words)
{
  uchar test[4][2];
  int t=2, msb;
  double diff, sum[2] = {0,0};

  fread (test[0], 2, 2, ifp);
  for (words-=2; words--; ) {
    fread (test[t], 2, 1, ifp);
    for (msb=0; msb < 2; msb++) {
      diff = (test[t^2][msb] << 8 | test[t^2][!msb])
	   - (test[t  ][msb] << 8 | test[t  ][!msb]);
      sum[msb] += diff*diff;
    }
    t = (t+1) & 3;
  }
  return sum[0] < sum[1] ? 0x4d4d : 0x4949;
}


float CLASS find_green (int bps, int bite, int off0, int off1)
{
  UINT64 bitbuf=0;
  int vbits, col, i, c;
  ushort img[2][2064];
  double sum[]={0,0};

  FORC(2) {
    fseek (ifp, c ? off1:off0, SEEK_SET);
    for (vbits=col=0; col < width; col++) {
      for (vbits -= bps; vbits < 0; vbits += bite) {
	bitbuf <<= bite;
	for (i=0; i < bite; i+=8)
	  bitbuf |= (unsigned) (fgetc(ifp) << i);
      }
      img[c][col] = bitbuf << (64-bps-vbits) >> (64-bps);
    }
  }
  FORC(width-1) {
    sum[ c & 1] += ABS(img[0][c]-img[1][c+1]);
    sum[~c & 1] += ABS(img[1][c]-img[0][c+1]);
  }
  return 100 * log(sum[0]/sum[1]);
}

/*
   Identify which camera created this file, and set global variables
   accordingly.
 */
void CLASS identify()
{
  char head[32], *cp;
  int hlen, fsize, i, c, is_canon;
  struct jhead jh;
  static const struct {
    int fsize;
    char t_make[12], t_model[19], withjpeg;
  } table[] = {
    {    62464, "Kodak",    "DC20"            ,0 },
    {   124928, "Kodak",    "DC20"            ,0 },
    {  1652736, "Kodak",    "DCS200"          ,0 },
    {  4159302, "Kodak",    "C330"            ,0 },
    {  4162462, "Kodak",    "C330"            ,0 },
    {   460800, "Kodak",    "C603v"           ,0 },
    {   614400, "Kodak",    "C603v"           ,0 },
    {  6163328, "Kodak",    "C603"            ,0 },
    {  6166488, "Kodak",    "C603"            ,0 },
    {  9116448, "Kodak",    "C603y"           ,0 },
    {   311696, "ST Micro", "STV680 VGA"      ,0 },  /* SPYz */
    {   787456, "Creative", "PC-CAM 600"      ,0 },
    {  1138688, "Minolta",  "RD175"           ,0 },
    {  3840000, "Foculus",  "531C"            ,0 },
    {   786432, "AVT",      "F-080C"          ,0 },
    {  1447680, "AVT",      "F-145C"          ,0 },
    {  1920000, "AVT",      "F-201C"          ,0 },
    {  5067304, "AVT",      "F-510C"          ,0 },
    { 10134608, "AVT",      "F-510C"          ,0 },
    { 16157136, "AVT",      "F-810C"          ,0 },
    {  1409024, "Sony",     "XCD-SX910CR"     ,0 },
    {  2818048, "Sony",     "XCD-SX910CR"     ,0 },
    {  3884928, "Micron",   "2010"            ,0 },
    {  6624000, "Pixelink", "A782"            ,0 },
    { 13248000, "Pixelink", "A782"            ,0 },
    {  6291456, "RoverShot","3320AF"          ,0 },
    {  6553440, "Canon",    "PowerShot A460"  ,0 },
    {  6653280, "Canon",    "PowerShot A530"  ,0 },
    {  6573120, "Canon",    "PowerShot A610"  ,0 },
    {  9219600, "Canon",    "PowerShot A620"  ,0 },
    {  9243240, "Canon",    "PowerShot A470"  ,0 },
    { 10341600, "Canon",    "PowerShot A720"  ,0 },
    { 10383120, "Canon",    "PowerShot A630"  ,0 },
    { 12945240, "Canon",    "PowerShot A640"  ,0 },
    { 15636240, "Canon",    "PowerShot A650"  ,0 },
    {  5298000, "Canon",    "PowerShot SD300" ,0 },
    {  7710960, "Canon",    "PowerShot S3 IS" ,0 },
    { 15467760, "Canon",    "PowerShot SX110 IS",0 },
    {  5939200, "OLYMPUS",  "C770UZ"          ,0 },
    {  1581060, "NIKON",    "E900"            ,1 },  /* or E900s,E910 */
    {  2465792, "NIKON",    "E950"            ,1 },  /* or E800,E700 */
    {  2940928, "NIKON",    "E2100"           ,1 },  /* or E2500 */
    {  4771840, "NIKON",    "E990"            ,1 },  /* or E995, Oly C3030Z */
    {  4775936, "NIKON",    "E3700"           ,1 },  /* or Optio 33WR */
    {  5869568, "NIKON",    "E4300"           ,1 },  /* or DiMAGE Z2 */
    {  5865472, "NIKON",    "E4500"           ,1 },
    {  7438336, "NIKON",    "E5000"           ,1 },  /* or E5700 */
    {  8998912, "NIKON",    "COOLPIX S6"      ,1 },
    {  1976352, "CASIO",    "QV-2000UX"       ,1 },
    {  3217760, "CASIO",    "QV-3*00EX"       ,1 },
    {  6218368, "CASIO",    "QV-5700"         ,1 },
    {  6054400, "CASIO",    "QV-R41"          ,1 },
    {  7530816, "CASIO",    "QV-R51"          ,1 },
    {  7684000, "CASIO",    "QV-4000"         ,1 },
    {  2937856, "CASIO",    "EX-S20"          ,1 },
    {  4948608, "CASIO",    "EX-S100"         ,1 },
    {  7542528, "CASIO",    "EX-Z50"          ,1 },
    {  7753344, "CASIO",    "EX-Z55"          ,1 },
    {  7816704, "CASIO",    "EX-Z60"          ,1 },
    { 10843712, "CASIO",    "EX-Z75"          ,1 },
    { 10834368, "CASIO",    "EX-Z750"         ,1 },
    { 12310144, "CASIO",    "EX-Z850"         ,1 },
    {  7426656, "CASIO",    "EX-P505"         ,1 },
    {  9313536, "CASIO",    "EX-P600"         ,1 },
    { 10979200, "CASIO",    "EX-P700"         ,1 },
    {  3178560, "PENTAX",   "Optio S"         ,1 },
    {  4841984, "PENTAX",   "Optio S"         ,1 },
    {  6114240, "PENTAX",   "Optio S4"        ,1 },  /* or S4i, CASIO EX-Z4 */
    { 10702848, "PENTAX",   "Optio 750Z"      ,1 },
    { 15980544, "AGFAPHOTO","DC-833m"         ,1 },
    { 16098048, "SAMSUNG",  "S85"             ,1 },
    { 16215552, "SAMSUNG",  "S85"             ,1 },
    { 12582980, "Sinar",    ""                ,0 },
    { 33292868, "Sinar",    ""                ,0 },
    { 44390468, "Sinar",    ""                ,0 } };
  static const char *corp[] =
    { "Canon", "NIKON", "EPSON", "KODAK", "Kodak", "OLYMPUS", "PENTAX",
      "MINOLTA", "Minolta", "Konica", "CASIO", "Sinar", "Phase One",
      "SAMSUNG", "Mamiya", "MOTOROLA" };

#ifdef LIBRAW_LIBRARY_BUILD
  RUN_CALLBACK(LIBRAW_PROGRESS_IDENTIFY,0,2);
#endif

  tiff_flip = flip = filters = -1;	/* 0 is valid, so -1 is unknown */
  raw_height = raw_width = fuji_width = fuji_layout = cr2_slice[0] = 0;
  maximum = height = width = top_margin = left_margin = 0;
  cdesc[0] = desc[0] = artist[0] = make[0] = model[0] = model2[0] = 0;
  iso_speed = shutter = aperture = focal_len = unique_id = 0;
  memset (gpsdata, 0, sizeof gpsdata);
  memset (white, 0, sizeof white);
  thumb_offset = thumb_length = thumb_width = thumb_height = 0;
  load_raw = thumb_load_raw = 0;
  write_thumb = &CLASS jpeg_thumb;
  data_offset = meta_length = tiff_bps = tiff_compress = 0;
  kodak_cbpp = zero_after_ff = dng_version = load_flags = 0;
  timestamp = shot_order = tiff_samples = black = is_foveon = 0;
  mix_green = profile_length = data_error = zero_is_bad = 0;
  pixel_aspect = is_raw = raw_color = 1;
  tile_width = tile_length = INT_MAX;
  for (i=0; i < 4; i++) {
    cam_mul[i] = i == 1;
    pre_mul[i] = i < 3;
    FORC3 cmatrix[c][i] = 0;
    FORC3 rgb_cam[c][i] = c == i;
  }
#ifdef LIBRAW_LIBRARY_BUILD
  color_flags.cmatrix_state = LIBRAW_COLORSTATE_INIT;
  color_flags.rgb_cam_state = LIBRAW_COLORSTATE_INIT;
  color_flags.pre_mul_state = LIBRAW_COLORSTATE_INIT;
  color_flags.cam_mul_state = LIBRAW_COLORSTATE_INIT;
#endif
  colors = 3;
  for (i=0; i < 0x4000; i++) curve[i] = i;
#ifdef LIBRAW_LIBRARY_BUILD
  color_flags.curve_state = LIBRAW_COLORSTATE_INIT;
#endif

  order = get2();
  hlen = get4();
  fseek (ifp, 0, SEEK_SET);
  fread (head, 1, 32, ifp);
  fseek (ifp, 0, SEEK_END);
  fsize = ftell(ifp);
  if ((cp = (char *) memmem (head, 32, "MMMM", 4)) ||
      (cp = (char *) memmem (head, 32, "IIII", 4))) {
    parse_phase_one (cp-head);
    if (cp-head) parse_tiff(0);
  } else if (order == 0x4949 || order == 0x4d4d) {
    if (!memcmp (head+6,"HEAPCCDR",8)) {
      data_offset = hlen;
      parse_ciff (hlen, fsize - hlen);
    } else {
      parse_tiff(0);
    }
  } else if (!memcmp (head,"\xff\xd8\xff\xe1",4) &&
	     !memcmp (head+6,"Exif",4)) {
    fseek (ifp, 4, SEEK_SET);
    data_offset = 4 + get2();
    fseek (ifp, data_offset, SEEK_SET);
    if (fgetc(ifp) != 0xff)
      parse_tiff(12);
    thumb_offset = 0;
  } else if (!memcmp (head+25,"ARECOYK",7)) {
    strcpy (make, "Contax");
    strcpy (model,"N Digital");
    fseek (ifp, 33, SEEK_SET);
    get_timestamp(1);
    fseek (ifp, 60, SEEK_SET);
    FORC4 cam_mul[c ^ (c >> 1)] = get4();
#ifdef LIBRAW_LIBRARY_BUILD
    color_flags.cam_mul_state = LIBRAW_COLORSTATE_LOADED;
#endif
  } else if (!strcmp (head, "PXN")) {
    strcpy (make, "Logitech");
    strcpy (model,"Fotoman Pixtura");
  } else if (!strcmp (head, "qktk")) {
    strcpy (make, "Apple");
    strcpy (model,"QuickTake 100");
  } else if (!strcmp (head, "qktn")) {
    strcpy (make, "Apple");
    strcpy (model,"QuickTake 150");
  } else if (!memcmp (head,"FUJIFILM",8)) {
    fseek (ifp, 84, SEEK_SET);
    thumb_offset = get4();
    thumb_length = get4();
    fseek (ifp, 92, SEEK_SET);
    parse_fuji (get4());
    if (thumb_offset > 120) {
      fseek (ifp, 120, SEEK_SET);
      is_raw += (i = get4()) && 1;
      if (is_raw == 2 && shot_select)
	parse_fuji (i);
    }
    fseek (ifp, 100, SEEK_SET);
    data_offset = get4();
    parse_tiff (thumb_offset+12);
  } else if (!memcmp (head,"RIFF",4)) {
    fseek (ifp, 0, SEEK_SET);
    parse_riff();
  } else if (!memcmp (head,"\0\001\0\001\0@",6)) {
    fseek (ifp, 6, SEEK_SET);
    fread (make, 1, 8, ifp);
    fread (model, 1, 8, ifp);
    fread (model2, 1, 16, ifp);
    data_offset = get2();
    get2();
    raw_width = get2();
    raw_height = get2();
    load_raw = &CLASS nokia_load_raw;
    filters = 0x61616161;
  } else if (!memcmp (head,"DSC-Image",9))
    parse_rollei();
  else if (!memcmp (head,"PWAD",4))
    parse_sinar_ia();
  else if (!memcmp (head,"\0MRM",4))
    parse_minolta(0);
  else if (!memcmp (head,"FOVb",4))
    parse_foveon();
  else if (!memcmp (head,"CI",2))
    parse_cine();
  else
    for (i=0; i < sizeof table / sizeof *table; i++)
      if (fsize == table[i].fsize) {
	strcpy (make,  table[i].t_make );
	strcpy (model, table[i].t_model);
	if (table[i].withjpeg)
	  parse_external_jpeg();
      }
  if (make[0] == 0) parse_smal (0, fsize);
  if (make[0] == 0) parse_jpeg (is_raw = 0);

  for (i=0; i < sizeof corp / sizeof *corp; i++)
    if (strstr (make, corp[i]))		/* Simplify company names */
	strcpy (make, corp[i]);
  if (!strncmp (make,"KODAK",5) &&
	((cp = strstr(model," DIGITAL CAMERA")) ||
	 (cp = strstr(model," Digital Camera")) ||
	 (cp = strstr(model,"FILE VERSION"))))
     *cp = 0;
  cp = make + strlen(make);		/* Remove trailing spaces */
  while (*--cp == ' ') *cp = 0;
  cp = model + strlen(model);
  while (*--cp == ' ') *cp = 0;
  i = strlen(make);			/* Remove make from model */
  if (!strncasecmp (model, make, i) && model[i++] == ' ')
    memmove (model, model+i, 64-i);
  if (!strncmp (model,"Digital Camera ",15))
    strcpy (model, model+15);
  desc[511] = artist[63] = make[63] = model[63] = model2[63] = 0;
  if (!is_raw) goto notraw;

  if (!height) height = raw_height;
  if (!width)  width  = raw_width;
  if (fuji_width) {
    width = height + fuji_width;
    height = width - 1;
    pixel_aspect = 1;
  }
  if (height == 2624 && width == 3936)	/* Pentax K10D and Samsung GX10 */
    { height  = 2616;   width  = 3896; }
  if (height == 3136 && width == 4864)	/* Pentax K20D */
    { height  = 3124;   width  = 4688; }
  if (height == 3136 && width == 4736)	/* Pentax K-7 */
    { height  = 3122;   width  = 4684;
      top_margin = 2;  filters = 0x16161616; }
  if (height == 3014 && width == 4096)	/* Ricoh GX200 */
			width  = 4014;
  if (dng_version) {
    if (filters == UINT_MAX) filters = 0;
    if (filters) is_raw = tiff_samples;
    else	 colors = tiff_samples;
    if (tiff_compress == 1)
      load_raw = &CLASS adobe_dng_load_raw_nc;
    if (tiff_compress == 7)
      load_raw = &CLASS adobe_dng_load_raw_lj;
    goto dng_skip;
  }
  if ((is_canon = !strcmp(make,"Canon")))
    load_raw = memcmp (head+6,"HEAPCCDR",8) ?
	&CLASS lossless_jpeg_load_raw : &CLASS canon_compressed_load_raw;
  if (!strcmp(make,"NIKON")) {
    if (!load_raw)
      load_raw = &CLASS packed_load_raw;
    if (model[0] == 'E')
      load_flags |= !data_offset << 2 | 2;
  }
  if (!strcmp(make,"CASIO")) {
    load_raw = &CLASS packed_load_raw;
    maximum = 0xf7f;
  }

/* Set parameters based on camera name (for non-DNG files). */

  if (is_foveon) {
    if (height*2 < width) pixel_aspect = 0.5;
    if (height   > width) pixel_aspect = 2;
    filters = 0;
    load_raw = &CLASS foveon_load_raw;
    simple_coeff(0);
  } else if (is_canon && tiff_bps == 15) {
    switch (width) {
      case 3344: width -= 66;
      case 3872: width -= 6;
    }
    filters = 0;
    load_raw = &CLASS canon_sraw_load_raw;
  } else if (!strcmp(model,"PowerShot 600")) {
    height = 613;
    width  = 854;
    raw_width = 896;
    pixel_aspect = 607/628.0;
    colors = 4;
    filters = 0xe1e4e1e4;
    load_raw = &CLASS canon_600_load_raw;
  } else if (!strcmp(model,"PowerShot A5") ||
	     !strcmp(model,"PowerShot A5 Zoom")) {
    height = 773;
    width  = 960;
    raw_width = 992;
    pixel_aspect = 256/235.0;
    colors = 4;
    filters = 0x1e4e1e4e;
    goto canon_a5;
  } else if (!strcmp(model,"PowerShot A50")) {
    height =  968;
    width  = 1290;
    raw_width = 1320;
    colors = 4;
    filters = 0x1b4e4b1e;
    goto canon_a5;
  } else if (!strcmp(model,"PowerShot Pro70")) {
    height = 1024;
    width  = 1552;
    colors = 4;
    filters = 0x1e4b4e1b;
    goto canon_a5;
  } else if (!strcmp(model,"PowerShot SD300")) {
    height = 1752;
    width  = 2344;
    raw_height = 1766;
    raw_width  = 2400;
    top_margin  = 12;
    left_margin = 12;
    goto canon_a5;
  } else if (!strcmp(model,"PowerShot A460")) {
    height = 1960;
    width  = 2616;
    raw_height = 1968;
    raw_width  = 2664;
    top_margin  = 4;
    left_margin = 4;
    goto canon_a5;
  } else if (!strcmp(model,"PowerShot A530")) {
    height = 1984;
    width  = 2620;
    raw_height = 1992;
    raw_width  = 2672;
    top_margin  = 6;
    left_margin = 10;
    goto canon_a5;
  } else if (!strcmp(model,"PowerShot A610")) {
    if (canon_s2is()) strcpy (model+10, "S2 IS");
    height = 1960;
    width  = 2616;
    raw_height = 1968;
    raw_width  = 2672;
    top_margin  = 8;
    left_margin = 12;
    goto canon_a5;
  } else if (!strcmp(model,"PowerShot A620")) {
    height = 2328;
    width  = 3112;
    raw_height = 2340;
    raw_width  = 3152;
    top_margin  = 12;
    left_margin = 36;
    goto canon_a5;
  } else if (!strcmp(model,"PowerShot A470")) {
    height = 2328;
    width  = 3096;
    raw_height = 2346;
    raw_width  = 3152;
    top_margin  = 6;
    left_margin = 12;
    goto canon_a5;
  } else if (!strcmp(model,"PowerShot A720")) {
    height = 2472;
    width  = 3298;
    raw_height = 2480;
    raw_width  = 3336;
    top_margin  = 5;
    left_margin = 6;
    goto canon_a5;
  } else if (!strcmp(model,"PowerShot A630")) {
    height = 2472;
    width  = 3288;
    raw_height = 2484;
    raw_width  = 3344;
    top_margin  = 6;
    left_margin = 12;
    goto canon_a5;
  } else if (!strcmp(model,"PowerShot A640")) {
    height = 2760;
    width  = 3672;
    raw_height = 2772;
    raw_width  = 3736;
    top_margin  = 6;
    left_margin = 12;
    goto canon_a5;
  } else if (!strcmp(model,"PowerShot A650")) {
    height = 3024;
    width  = 4032;
    raw_height = 3048;
    raw_width  = 4104;
    top_margin  = 12;
    left_margin = 48;
    goto canon_a5;
  } else if (!strcmp(model,"PowerShot S3 IS")) {
    height = 2128;
    width  = 2840;
    raw_height = 2136;
    raw_width  = 2888;
    top_margin  = 8;
    left_margin = 44;
canon_a5:
    tiff_bps = 10;
    load_raw = &CLASS packed_load_raw;
    load_flags = 40;
    if (raw_width > 1600) zero_is_bad = 1;
  } else if (!strcmp(model,"PowerShot SX110 IS")) {
    height = 2760;
    width  = 3684;
    raw_height = 2772;
    raw_width  = 3720;
    top_margin  = 12;
    left_margin = 6;
    load_raw = &CLASS packed_load_raw;
    load_flags = 40;
    zero_is_bad = 1;
  } else if (!strcmp(model,"PowerShot Pro90 IS")) {
    width  = 1896;
    colors = 4;
    filters = 0xb4b4b4b4;
  } else if (is_canon && raw_width == 2144) {
    height = 1550;
    width  = 2088;
    top_margin  = 8;
    left_margin = 4;
    if (!strcmp(model,"PowerShot G1")) {
      colors = 4;
      filters = 0xb4b4b4b4;
    }
  } else if (is_canon && raw_width == 2224) {
    height = 1448;
    width  = 2176;
    top_margin  = 6;
    left_margin = 48;
  } else if (is_canon && raw_width == 2376) {
    height = 1720;
    width  = 2312;
    top_margin  = 6;
    left_margin = 12;
  } else if (is_canon && raw_width == 2672) {
    height = 1960;
    width  = 2616;
    top_margin  = 6;
    left_margin = 12;
  } else if (is_canon && raw_width == 3152) {
    height = 2056;
    width  = 3088;
    top_margin  = 12;
    left_margin = 64;
    if (unique_id == 0x80000170)
      adobe_coeff ("Canon","EOS 300D");
  } else if (is_canon && raw_width == 3160) {
    height = 2328;
    width  = 3112;
    top_margin  = 12;
    left_margin = 44;
  } else if (is_canon && raw_width == 3344) {
    height = 2472;
    width  = 3288;
    top_margin  = 6;
    left_margin = 4;
  } else if (!strcmp(model,"EOS D2000C")) {
    filters = 0x61616161;
    black = curve[200];
  } else if (is_canon && raw_width == 3516) {
    top_margin  = 14;
    left_margin = 42;
    if (unique_id == 0x80000189)
      adobe_coeff ("Canon","EOS 350D");
    goto canon_cr2;
  } else if (is_canon && raw_width == 3596) {
    top_margin  = 12;
    left_margin = 74;
    goto canon_cr2;
  } else if (is_canon && raw_width == 3744) {
    height = 2760;
    width  = 3684;
    top_margin  = 16;
    left_margin = 8;
  } else if (is_canon && raw_width == 3944) {
    height = 2602;
    width  = 3908;
    top_margin  = 18;
    left_margin = 30;
  } else if (is_canon && raw_width == 3948) {
    top_margin  = 18;
    left_margin = 42;
    height -= 2;
    if (unique_id == 0x80000236)
      adobe_coeff ("Canon","EOS 400D");
    if (unique_id == 0x80000254)
      adobe_coeff ("Canon","EOS 1000D");
    goto canon_cr2;
  } else if (is_canon && raw_width == 3984) {
    top_margin  = 20;
    left_margin = 76;
    height -= 2;
    goto canon_cr2;
  } else if (is_canon && raw_width == 4104) {
    height = 3024;
    width  = 4032;
    top_margin  = 12;
    left_margin = 48;
  } else if (is_canon && raw_width == 4152) {
    top_margin  = 12;
    left_margin = 192;
    goto canon_cr2;
  } else if (is_canon && raw_width == 4312) {
    top_margin  = 18;
    left_margin = 22;
    height -= 2;
    if (unique_id == 0x80000176)
      adobe_coeff ("Canon","EOS 450D");
    goto canon_cr2;
  } else if (is_canon && raw_width == 4476) {
    top_margin  = 34;
    left_margin = 90;
    goto canon_cr2;
  } else if (is_canon && raw_width == 4480) {
    height = 3326;
    width  = 4432;
    top_margin  = 10;
    left_margin = 12;
    filters = 0x49494949;
  } else if (is_canon && raw_width == 1208) {
    top_margin = unique_id == 0x80000261 ? 51:26;
    left_margin = 62;
    raw_width = width *= 4;
    if (unique_id == 0x80000252)
      adobe_coeff ("Canon","EOS 500D");
    goto canon_cr2;
  } else if (is_canon && raw_width == 1280) {
    height -= top_margin = 45;
    left_margin = 142;
    raw_width *= 4;
    width = 4916;
  } else if (is_canon && raw_width == 1340) {
    top_margin = 51;
    left_margin = 158;
    raw_width = width *= 4;
    goto canon_cr2;
  } else if (is_canon && raw_width == 1448) {
    top_margin  = 51;
    left_margin = 158;
    raw_width = width *= 4;
    goto canon_cr2;
  } else if (is_canon && raw_width == 5108) {
    top_margin  = 13;
    left_margin = 98;
canon_cr2:
    height -= top_margin;
    width  -= left_margin;
  } else if (is_canon && raw_width == 5712) {
    height = 3752;
    width  = 5640;
    top_margin  = 20;
    left_margin = 62;
  } else if (!strcmp(model,"D1")) {
    cam_mul[0] *= 256/527.0;
    cam_mul[2] *= 256/317.0;
  } else if (!strcmp(model,"D1X")) {
    width -= 4;
    pixel_aspect = 0.5;
  } else if (!strcmp(model,"D40X") ||
	     !strcmp(model,"D60")  ||
	     !strcmp(model,"D80")  ||
	     !strcmp(model,"D3000")) {
    height -= 3;
    width  -= 4;
  } else if (!strcmp(model,"D3")   ||
	     !strcmp(model,"D3S")  ||
	     !strcmp(model,"D700")) {
    width -= 4;
    left_margin = 2;
  } else if (!strcmp(model,"D5000")) {
    width -= 42;
  } else if (!strncmp(model,"D40",3) ||
	     !strncmp(model,"D50",3) ||
	     !strncmp(model,"D70",3)) {
    width--;
  } else if (!strcmp(model,"D90")) {
    width -= 42;
  } else if (!strcmp(model,"D100")) {
    if (tiff_compress == 34713 && !nikon_is_compressed()) {
      load_raw = &CLASS packed_load_raw;
      load_flags |= 1;
      raw_width = (width += 3) + 3;
    }
  } else if (!strcmp(model,"D200")) {
    left_margin = 1;
    width -= 4;
    filters = 0x94949494;
  } else if (!strncmp(model,"D2H",3)) {
    left_margin = 6;
    width -= 14;
  } else if (!strncmp(model,"D2X",3)) {
    if (width == 3264) width -= 32;
    else width -= 8;
  } else if (!strncmp(model,"D300",4)) {
    width -= 32;
  } else if (!strcmp(model,"COOLPIX P6000")) {
    load_flags = 24;
    filters = 0x94949494;
  } else if (fsize == 1581060) {
    height = 963;
    width = 1287;
    raw_width = 1632;
    maximum = 0x3f4;
    colors = 4;
    filters = 0x1e1e1e1e;
    simple_coeff(3);
    pre_mul[0] = 1.2085;
    pre_mul[1] = 1.0943;
    pre_mul[3] = 1.1103;
#ifdef LIBRAW_LIBRARY_BUILD
    color_flags.pre_mul_state = LIBRAW_COLORSTATE_CONST;
#endif
    goto e900;
  } else if (fsize == 2465792) {
    height = 1203;
    width  = 1616;
    raw_width = 2048;
    colors = 4;
    filters = 0x4b4b4b4b;
    adobe_coeff ("NIKON","E950");
e900:
    tiff_bps = 10;
    load_raw = &CLASS packed_load_raw;
    load_flags = 6;
  } else if (fsize == 4771840) {
    height = 1540;
    width  = 2064;
    colors = 4;
    filters = 0xe1e1e1e1;
    load_raw = &CLASS packed_load_raw;
    load_flags = 6;
    if (!timestamp && nikon_e995())
      strcpy (model, "E995");
    if (strcmp(model,"E995")) {
      filters = 0xb4b4b4b4;
      simple_coeff(3);
      pre_mul[0] = 1.196;
      pre_mul[1] = 1.246;
      pre_mul[2] = 1.018;
#ifdef LIBRAW_LIBRARY_BUILD
      color_flags.pre_mul_state = LIBRAW_COLORSTATE_CONST;
#endif
    }
  } else if (!strcmp(model,"E2100")) {
    if (!timestamp && !nikon_e2100()) goto cp_e2500;
    height = 1206;
    width  = 1616;
    load_flags = 30;
  } else if (!strcmp(model,"E2500")) {
cp_e2500:
    strcpy (model, "E2500");
    height = 1204;
    width  = 1616;
    colors = 4;
    filters = 0x4b4b4b4b;
  } else if (fsize == 4775936) {
    height = 1542;
    width  = 2064;
    load_raw = &CLASS packed_load_raw;
    load_flags = 30;
    if (!timestamp) nikon_3700();
    if (model[0] == 'E' && atoi(model+1) < 3700)
      filters = 0x49494949;
    if (!strcmp(model,"Optio 33WR")) {
      flip = 1;
      filters = 0x16161616;
    }
    if (make[0] == 'O') {
      i = find_green (12, 32, 0, fsize/2);
      c = find_green (12, 32, 0, 3096);
      if (abs(i) < abs(c)) {
	SWAP(i,c);
	load_flags = 24;
      }
      if (i < 0) filters = 0x61616161;
    }
  } else if (fsize == 5869568) {
    height = 1710;
    width  = 2288;
    filters = 0x16161616;
    if (!timestamp && minolta_z2()) {
      strcpy (make, "Minolta");
      strcpy (model,"DiMAGE Z2");
    }
    load_raw = &CLASS packed_load_raw;
    load_flags = 6 + 24*(make[0] == 'M');
  } else if (!strcmp(model,"E4500")) {
    height = 1708;
    width  = 2288;
    colors = 4;
    filters = 0xb4b4b4b4;
  } else if (fsize == 7438336) {
    height = 1924;
    width  = 2576;
    colors = 4;
    filters = 0xb4b4b4b4;
  } else if (fsize == 8998912) {
    height = 2118;
    width  = 2832;
    maximum = 0xf83;
    load_raw = &CLASS packed_load_raw;
    load_flags = 30;
  } else if (!strcmp(make,"FUJIFILM")) {
    if (!strcmp(model+7,"S2Pro")) {
      strcpy (model+7," S2Pro");
      height = 2144;
      width  = 2880;
      flip = 6;
    } else
      maximum = 0x3e00;
    if (is_raw == 2 && shot_select)
      maximum = 0x2f00;
    top_margin = (raw_height - height)/2;
    left_margin = (raw_width - width )/2;
    if (is_raw == 2)
      data_offset += (shot_select > 0) * ( fuji_layout ?
		(raw_width *= 2) : raw_height*raw_width*2 );
    if (load_raw == &CLASS fuji_load_raw) {
      fuji_width = width >> !fuji_layout;
      width = (height >> fuji_layout) + fuji_width;
      raw_height = height;
      height = width - 1;
      if (~fuji_width & 1) filters = 0x49494949;
    }
  } else if (!strcmp(model,"RD175")) {
    height = 986;
    width = 1534;
    data_offset = 513;
    filters = 0x61616161;
    load_raw = &CLASS minolta_rd175_load_raw;
  } else if (!strcmp(model,"KD-400Z")) {
    height = 1712;
    width  = 2312;
    raw_width = 2336;
    goto konica_400z;
  } else if (!strcmp(model,"KD-510Z")) {
    goto konica_510z;
  } else if (!strcasecmp(make,"MINOLTA")) {
    load_raw = &CLASS unpacked_load_raw;
    maximum = 0xfff;
    if (!strncmp(model,"DiMAGE A",8)) {
      if (!strcmp(model,"DiMAGE A200"))
	filters = 0x49494949;
      tiff_bps = 12;
      load_raw = &CLASS packed_load_raw;
    } else if (!strncmp(model,"ALPHA",5) ||
	       !strncmp(model,"DYNAX",5) ||
	       !strncmp(model,"MAXXUM",6)) {
      sprintf (model+20, "DYNAX %-10s", model+6+(model[0]=='M'));
      adobe_coeff (make, model+20);
      load_raw = &CLASS packed_load_raw;
    } else if (!strncmp(model,"DiMAGE G",8)) {
      if (model[8] == '4') {
	height = 1716;
	width  = 2304;
      } else if (model[8] == '5') {
konica_510z:
	height = 1956;
	width  = 2607;
	raw_width = 2624;
      } else if (model[8] == '6') {
	height = 2136;
	width  = 2848;
      }
      data_offset += 14;
      filters = 0x61616161;
konica_400z:
      load_raw = &CLASS unpacked_load_raw;
      maximum = 0x3df;
      order = 0x4d4d;
    }
  } else if (!strcmp(model,"*ist D")) {
    data_error = -1;
  } else if (!strcmp(model,"*ist DS")) {
    height -= 2;
  } else if (!strcmp(model,"K20D")) {
    filters = 0x16161616;
  } else if (!strcmp(model,"K-x")) {
    width = 4309;
    filters = 0x16161616;
  } else if (!strcmp(model,"Optio S")) {
    if (fsize == 3178560) {
      height = 1540;
      width  = 2064;
      load_raw = &CLASS eight_bit_load_raw;
      cam_mul[0] *= 4;
      cam_mul[2] *= 4;
    } else {
      height = 1544;
      width  = 2068;
      raw_width = 3136;
      load_raw = &CLASS packed_load_raw;
      maximum = 0xf7c;
    }
  } else if (fsize == 6114240) {
    height = 1737;
    width  = 2324;
    raw_width = 3520;
    load_raw = &CLASS packed_load_raw;
    maximum = 0xf7a;
  } else if (!strcmp(model,"Optio 750Z")) {
    height = 2302;
    width  = 3072;
    load_raw = &CLASS packed_load_raw;
    load_flags = 30;
  } else if (!strcmp(model,"DC-833m")) {
    height = 2448;
    width  = 3264;
    order = 0x4949;
    filters = 0x61616161;
    load_raw = &CLASS unpacked_load_raw;
    maximum = 0xfc00;
  } else if (!strncmp(model,"S85",3)) {
    height = 2448;
    width  = 3264;
    raw_width = fsize/height/2;
    order = 0x4d4d;
    load_raw = &CLASS unpacked_load_raw;
    maximum = 0xffff;
  } else if (!strcmp(model,"STV680 VGA")) {
    height = 484;
    width  = 644;
    load_raw = &CLASS eight_bit_load_raw;
    flip = 2;
    filters = 0x16161616;
    black = 16;
  } else if (!strcmp(model,"N95")) {
    height = raw_height - (top_margin = 2);
  } else if (!strcmp(model,"531C")) {
    height = 1200;
    width  = 1600;
    load_raw = &CLASS unpacked_load_raw;
    filters = 0x49494949;
  } else if (!strcmp(model,"F-080C")) {
    height = 768;
    width  = 1024;
    load_raw = &CLASS eight_bit_load_raw;
  } else if (!strcmp(model,"F-145C")) {
    height = 1040;
    width  = 1392;
    load_raw = &CLASS eight_bit_load_raw;
  } else if (!strcmp(model,"F-201C")) {
    height = 1200;
    width  = 1600;
    load_raw = &CLASS eight_bit_load_raw;
  } else if (!strcmp(model,"F-510C")) {
    height = 1958;
    width  = 2588;
    load_raw = fsize < 7500000 ?
	&CLASS eight_bit_load_raw : &CLASS unpacked_load_raw;
    maximum = 0xfff0;
  } else if (!strcmp(model,"F-810C")) {
    height = 2469;
    width  = 3272;
    load_raw = &CLASS unpacked_load_raw;
    maximum = 0xfff0;
  } else if (!strcmp(model,"XCD-SX910CR")) {
    height = 1024;
    width  = 1375;
    raw_width = 1376;
    filters = 0x49494949;
    maximum = 0x3ff;
    load_raw = fsize < 2000000 ?
	&CLASS eight_bit_load_raw : &CLASS unpacked_load_raw;
  } else if (!strcmp(model,"2010")) {
    height = 1207;
    width  = 1608;
    order = 0x4949;
    filters = 0x16161616;
    data_offset = 3212;
    maximum = 0x3ff;
    load_raw = &CLASS unpacked_load_raw;
  } else if (!strcmp(model,"A782")) {
    height = 3000;
    width  = 2208;
    filters = 0x61616161;
    load_raw = fsize < 10000000 ?
	&CLASS eight_bit_load_raw : &CLASS unpacked_load_raw;
    maximum = 0xffc0;
  } else if (!strcmp(model,"3320AF")) {
    height = 1536;
    raw_width = width = 2048;
    filters = 0x61616161;
    load_raw = &CLASS unpacked_load_raw;
    maximum = 0x3ff;
    fseek (ifp, 0x300000, SEEK_SET);
    if ((order = guess_byte_order(0x10000)) == 0x4d4d) {
      height -= (top_margin = 16);
      width -= (left_margin = 28);
      maximum = 0xf5c0;
      strcpy (make, "ISG");
      model[0] = 0;
    }
  } else if (!strcmp(make,"Hasselblad")) {
    if (load_raw == &CLASS lossless_jpeg_load_raw)
      load_raw = &CLASS hasselblad_load_raw;
    if (raw_width == 7262) {
      height = 5444;
      width  = 7248;
      top_margin  = 4;
      left_margin = 7;
      filters = 0x61616161;
    } else if (raw_width == 4090) {
      strcpy (model, "V96C");
      height -= (top_margin = 6);
      width -= (left_margin = 3) + 7;
      filters = 0x61616161;
    }
  } else if (!strcmp(make,"Sinar")) {
    if (!memcmp(head,"8BPS",4)) {
      fseek (ifp, 14, SEEK_SET);
      height = get4();
      width  = get4();
      filters = 0x61616161;
      data_offset = 68;
    }
    if (!load_raw) load_raw = &CLASS unpacked_load_raw;
    maximum = 0x3fff;
  } else if (!strcmp(make,"Leaf")) {
    maximum = 0x3fff;
    fseek (ifp, data_offset, SEEK_SET);
    if (ljpeg_start (&jh, 1) && jh.bits == 15)
      maximum = 0x1fff;
    if (tiff_samples > 1) filters = 0;
    if (tiff_samples > 1 || tile_length < raw_height)
      load_raw = &CLASS leaf_hdr_load_raw;
    if ((width | height) == 2048) {
      if (tiff_samples == 1) {
	filters = 1;
	strcpy (cdesc, "RBTG");
	strcpy (model, "CatchLight");
	top_margin =  8; left_margin = 18; height = 2032; width = 2016;
      } else {
	strcpy (model, "DCB2");
	top_margin = 10; left_margin = 16; height = 2028; width = 2022;
      }
    } else if (width+height == 3144+2060) {
      if (!model[0]) strcpy (model, "Cantare");
      if (width > height) {
	 top_margin = 6; left_margin = 32; height = 2048;  width = 3072;
	filters = 0x61616161;
      } else {
	left_margin = 6;  top_margin = 32;  width = 2048; height = 3072;
	filters = 0x16161616;
      }
      if (!cam_mul[0] || model[0] == 'V') filters = 0;
      else is_raw = tiff_samples;
    } else if (width == 2116) {
      strcpy (model, "Valeo 6");
      height -= 2 * (top_margin = 30);
      width -= 2 * (left_margin = 55);
      filters = 0x49494949;
    } else if (width == 3171) {
      strcpy (model, "Valeo 6");
      height -= 2 * (top_margin = 24);
      width -= 2 * (left_margin = 24);
      filters = 0x16161616;
    }
  } else if (!strcmp(make,"LEICA") || !strcmp(make,"Panasonic")) {
    maximum = 0xfff0;
    if ((fsize-data_offset) / (width*8/7) == height)
      load_raw = &CLASS panasonic_load_raw;
    if (!load_raw) load_raw = &CLASS unpacked_load_raw;
    switch (width) {
      case 2568:
	adobe_coeff ("Panasonic","DMC-LC1");  break;
      case 3130:
	left_margin = -14;
      case 3170:
	left_margin += 18;
	width = 3096;
	if (height > 2326) {
	  height = 2326;
	  top_margin = 13;
	  filters = 0x49494949;
	}
	zero_is_bad = 1;
	adobe_coeff ("Panasonic","DMC-FZ8");  break;
      case 3213:
	width -= 27;
      case 3177:
	width -= 10;
	filters = 0x49494949;
	zero_is_bad = 1;
	adobe_coeff ("Panasonic","DMC-L1");  break;
      case 3304:
	width -= 17;
	zero_is_bad = 1;
	adobe_coeff ("Panasonic","DMC-FZ30");  break;
      case 3330:
	width += 43;
	left_margin = -6;
	maximum = 0xf7f0;
      case 3370:
	width -= 82;
	left_margin += 15;
	if (height > 2480)
	    height = 2480 - (top_margin = 10);
	filters = 0x49494949;
	zero_is_bad = 1;
	adobe_coeff ("Panasonic","DMC-FZ18");  break;
      case 3690:
	height -= 2;
	left_margin = -14;
	maximum = 0xf7f0;
      case 3770:
	width = 3672;
	if (--height == 2798 && (height = 2760))
	  top_margin = 15;
	else filters = 0x49494949;
	left_margin += 17;
	zero_is_bad = 1;
	adobe_coeff ("Panasonic","DMC-FZ50");  break;
      case 3710:
	width = 3682;
	filters = 0x49494949;
	adobe_coeff ("Panasonic","DMC-L10");  break;
      case 3724:
	width -= 14;
	if (height == 2450) height -= 2;
      case 3836:
	width -= 42;
lx3:	filters = 0x16161616;
	if (make[0] != 'P')
	  adobe_coeff ("Panasonic","DMC-LX3");
	break;
      case 3880:
	width -= 22;
	left_margin = 6;
	zero_is_bad = 1;
	adobe_coeff ("Panasonic","DMC-LX1");  break;
      case 4060:
	width = 3982;
	if (height == 2250) goto lx3;
	width = 4018;
	filters = 0x16161616;
	if (!strncmp(model,"DMC-FZ3",7)) {
	  height -= 2;
	  adobe_coeff ("Panasonic","DMC-FZ35");  break;
	}
	filters = 0x49494949;
	if (!strcmp(model,"DMC-GH1")) break;
	zero_is_bad = 1;
	adobe_coeff ("Panasonic","DMC-G1");  break;
      case 4172:
      case 4396:
	width -= 28;
	filters = 0x49494949;
	adobe_coeff ("Panasonic","DMC-GH1");  break;
      case 4290:
	height += 38;
	left_margin = -14;
	filters = 0x49494949;
      case 4330:
	width = 4248;
	if ((height -= 39) == 2400)
	  top_margin = 15;
	left_margin += 17;
	adobe_coeff ("Panasonic","DMC-LX2");  break;
      case 4508:
	height -= 6;
	width = 4429;
	filters = 0x16161616;
	adobe_coeff ("Panasonic","DMC-FX150");  break;
    }
  } else if (!strcmp(model,"C770UZ")) {
    height = 1718;
    width  = 2304;
    filters = 0x16161616;
    load_raw = &CLASS packed_load_raw;
    load_flags = 30;
  } else if (!strcmp(make,"OLYMPUS")) {
    height += height & 1;
    filters = exif_cfa;
    if (width == 4100) width -= 4;
    if (load_raw == &CLASS olympus_load_raw) {
      tiff_bps = 12;
      black >>= 4;
    } else if (!strcmp(model,"E-10") ||
	      !strncmp(model,"E-20",4)) {
      black <<= 2;
    } else if (!strcmp(model,"E-300") ||
	       !strcmp(model,"E-500")) {
      width -= 20;
      if (load_raw == &CLASS unpacked_load_raw) {
	maximum = 0xfc30;
	black = 0;
      }
    } else if (!strcmp(model,"E-330")) {
      width -= 30;
      if (load_raw == &CLASS unpacked_load_raw)
	maximum = 0xf790;
    } else if (!strcmp(model,"SP550UZ")) {
      thumb_length = fsize - (thumb_offset = 0xa39800);
      thumb_height = 480;
      thumb_width  = 640;
    }
  } else if (!strcmp(model,"N Digital")) {
    height = 2047;
    width  = 3072;
    filters = 0x61616161;
    data_offset = 0x1a00;
    load_raw = &CLASS packed_load_raw;
  } else if (!strcmp(model,"DSC-F828")) {
    width = 3288;
    left_margin = 5;
    data_offset = 862144;
    load_raw = &CLASS sony_load_raw;
    filters = 0x9c9c9c9c;
    colors = 4;
    strcpy (cdesc, "RGBE");
  } else if (!strcmp(model,"DSC-V3")) {
    width = 3109;
    left_margin = 59;
    data_offset = 787392;
    load_raw = &CLASS sony_load_raw;
  } else if (!strcmp(make,"SONY") && raw_width == 3984) {
    adobe_coeff ("SONY","DSC-R1");
    width = 3925;
    order = 0x4d4d;
  } else if (!strcmp(model,"DSLR-A100")) {
    height--;
    width = ++raw_width;
    filters = 0x61616161;
  } else if (!strcmp(model,"DSLR-A350")) {
    height -= 4;
  } else if (!strcmp(model,"PIXL")) {
    height -= top_margin = 4;
    width -= left_margin = 32;
    gamma_curve (0, 7, 1, 255);
  } else if (!strcmp(model,"C603v")) {
    height = 480;
    width  = 640;
    if (fsize < 614400 || find_green (16, 16, 3840, 5120) < 25) goto c603v;
    strcpy (model,"KAI-0340");
    height -= 3;
    data_offset = 3840;
    order = 0x4949;
    load_raw = &CLASS unpacked_load_raw;
  } else if (!strcmp(model,"C603y")) {
    height = 2134;
    width  = 2848;
c603v:
    filters = 0;
    load_raw = &CLASS kodak_yrgb_load_raw;
    gamma_curve (0, 3.875, 1, 255);
  } else if (!strcmp(model,"C603")) {
    raw_height = height = 2152;
    raw_width  = width  = 2864;
    goto c603;
  } else if (!strcmp(model,"C330")) {
    height = 1744;
    width  = 2336;
    raw_height = 1779;
    raw_width  = 2338;
    top_margin = 33;
    left_margin = 1;
c603:
    order = 0x4949;
    if ((data_offset = fsize - raw_height*raw_width)) {
      fseek (ifp, 168, SEEK_SET);
      read_shorts (curve, 256);
#ifdef LIBRAW_LIBRARY_BUILD
      color_flags.curve_state = LIBRAW_COLORSTATE_LOADED;
#endif
    } else gamma_curve (0, 3.875, 1, 255);
    load_raw = &CLASS eight_bit_load_raw;
  }
#if 1
  else
      identify2(fsize,head); /* Avoid MS VS 2008 bug */
#else
 else if (!strcmp(model,"EASYSHARE Z1015 IS")) {
    height = 2742;
    width  = 3664;
    goto ezshare;
  } else if (!strcmp(model,"EasyShare Z980")) {
    height = 3006;
    width  = 4016;
ezshare:
    data_offset = 0x15000;
    load_raw = &CLASS packed_load_raw;
  } else if (!strcasecmp(make,"KODAK")) {
    if (filters == UINT_MAX) filters = 0x61616161;
    if (!strncmp(model,"NC2000",6)) {
      width -= 4;
      left_margin = 2;
    } else if (!strcmp(model,"EOSDCS3B")) {
      width -= 4;
      left_margin = 2;
    } else if (!strcmp(model,"EOSDCS1")) {
      width -= 4;
      left_margin = 2;
    } else if (!strcmp(model,"DCS420")) {
      width -= 4;
      left_margin = 2;
    } else if (!strncmp(model,"DCS460 ",7)) {
      model[6] = 0;
      width -= 4;
      left_margin = 2;
    } else if (!strcmp(model,"DCS460A")) {
      width -= 4;
      left_margin = 2;
      colors = 1;
      filters = 0;
    } else if (!strcmp(model,"DCS660M")) {
      black = 214;
      colors = 1;
      filters = 0;
    } else if (!strcmp(model,"DCS760M")) {
      colors = 1;
      filters = 0;
    }
    if (!strcmp(model+4,"20X"))
      strcpy (cdesc, "MYCY");
    if (strstr(model,"DC25")) {
      strcpy (model, "DC25");
      data_offset = 15424;
    }
    if (!strncmp(model,"DC2",3)) {
      height = 242;
      if (fsize < 100000) {
	raw_width = 256; width = 249;
	pixel_aspect = (4.0*height) / (3.0*width);
      } else {
	raw_width = 512; width = 501;
	pixel_aspect = (493.0*height) / (373.0*width);
      }
      data_offset += raw_width + 1;
      colors = 4;
      filters = 0x8d8d8d8d;
      simple_coeff(1);
      pre_mul[1] = 1.179;
      pre_mul[2] = 1.209;
      pre_mul[3] = 1.036;
#ifdef LIBRAW_LIBRARY_BUILD
      color_flags.pre_mul_state = LIBRAW_COLORSTATE_CONST;
#endif
      load_raw = &CLASS eight_bit_load_raw;
    } else if (!strcmp(model,"40")) {
      strcpy (model, "DC40");
      height = 512;
      width  = 768;
      data_offset = 1152;
      load_raw = &CLASS kodak_radc_load_raw;
    } else if (strstr(model,"DC50")) {
      strcpy (model, "DC50");
      height = 512;
      width  = 768;
      data_offset = 19712;
      load_raw = &CLASS kodak_radc_load_raw;
    } else if (strstr(model,"DC120")) {
      strcpy (model, "DC120");
      height = 976;
      width  = 848;
      pixel_aspect = height/0.75/width;
      load_raw = tiff_compress == 7 ?
	&CLASS kodak_jpeg_load_raw : &CLASS kodak_dc120_load_raw;
    } else if (!strcmp(model,"DCS200")) {
      thumb_height = 128;
      thumb_width  = 192;
      thumb_offset = 6144;
      thumb_misc   = 360;
      write_thumb = &CLASS layer_thumb;
      height = 1024;
      width  = 1536;
      data_offset = 79872;
      load_raw = &CLASS eight_bit_load_raw;
      black = 17;
    }
  } else if (!strcmp(model,"Fotoman Pixtura")) {
    height = 512;
    width  = 768;
    data_offset = 3632;
    load_raw = &CLASS kodak_radc_load_raw;
    filters = 0x61616161;
    simple_coeff(2);
  } else if (!strcmp(model,"QuickTake 100")) {
    fseek (ifp, 544, SEEK_SET);
    height = get2();
    width  = get2();
    data_offset = (get4(),get2()) == 30 ? 738:736;
    if (height > width) {
      SWAP(height,width);
      fseek (ifp, data_offset-6, SEEK_SET);
      flip = ~get2() & 3 ? 5:6;
    }
    load_raw = &CLASS quicktake_100_load_raw;
    filters = 0x61616161;
  } else if (!strcmp(model,"QuickTake 150")) {
    data_offset = 738 - head[5];
    if (head[5]) strcpy (model+10, "200");
    load_raw = &CLASS kodak_radc_load_raw;
    height = 480;
    width  = 640;
    filters = 0x61616161;
  } else if (!strcmp(make,"Rollei") && !load_raw) {
    switch (raw_width) {
      case 1316:
	height = 1030;
	width  = 1300;
	top_margin  = 1;
	left_margin = 6;
	break;
      case 2568:
	height = 1960;
	width  = 2560;
	top_margin  = 2;
	left_margin = 8;
    }
    filters = 0x16161616;
    load_raw = &CLASS rollei_load_raw;
  } else if (!strcmp(model,"PC-CAM 600")) {
    height = 768;
    data_offset = width = 1024;
    filters = 0x49494949;
    load_raw = &CLASS eight_bit_load_raw;
  }
 else if (!strcmp(model,"QV-2000UX")) {
    height = 1208;
    width  = 1632;
    data_offset = width * 2;
    load_raw = &CLASS eight_bit_load_raw;
  } else if (fsize == 3217760) {
    height = 1546;
    width  = 2070;
    raw_width = 2080;
    load_raw = &CLASS eight_bit_load_raw;
  } else if (!strcmp(model,"QV-4000")) {
    height = 1700;
    width  = 2260;
    load_raw = &CLASS unpacked_load_raw;
    maximum = 0xffff;
  } else if (!strcmp(model,"QV-5700")) {
    height = 1924;
    width  = 2576;
    raw_width = 3232;
    tiff_bps = 10;
  } else if (!strcmp(model,"QV-R41")) {
    height = 1720;
    width  = 2312;
    raw_width = 3520;
    left_margin = 2;
  } else if (!strcmp(model,"QV-R51")) {
    height = 1926;
    width  = 2580;
    raw_width = 3904;
  } else if (!strcmp(model,"EX-S20")) {
    height = 1208;
    width  = 1620;
    raw_width = 2432;
    flip = 3;
  } else if (!strcmp(model,"EX-S100")) {
    height = 1544;
    width  = 2058;
    raw_width = 3136;
  } else if (!strcmp(model,"EX-Z50")) {
    height = 1931;
    width  = 2570;
    raw_width = 3904;
  } else if (!strcmp(model,"EX-Z55")) {
    height = 1960;
    width  = 2570;
    raw_width = 3904;
  } else if (!strcmp(model,"EX-Z60")) {
    height = 2145;
    width  = 2833;
    raw_width = 3584;
    filters = 0x16161616;
    tiff_bps = 10;
  } else if (!strcmp(model,"EX-Z75")) {
    height = 2321;
    width  = 3089;
    raw_width = 4672;
    maximum = 0xfff;
  } else if (!strcmp(model,"EX-Z750")) {
    height = 2319;
    width  = 3087;
    raw_width = 4672;
    maximum = 0xfff;
  } else if (!strcmp(model,"EX-Z850")) {
    height = 2468;
    width  = 3279;
    raw_width = 4928;
    maximum = 0xfff;
  } else if (!strcmp(model,"EX-P505")) {
    height = 1928;
    width  = 2568;
    raw_width = 3852;
    maximum = 0xfff;
  } else if (fsize == 9313536) {	/* EX-P600 or QV-R61 */
    height = 2142;
    width  = 2844;
    raw_width = 4288;
  } else if (!strcmp(model,"EX-P700")) {
    height = 2318;
    width  = 3082;
    raw_width = 4672;
  }
#endif
  if (!model[0])
    sprintf (model, "%dx%d", width, height);
  if (filters == UINT_MAX) filters = 0x94949494;
  if (raw_color) adobe_coeff (make, model);
  if (load_raw == &CLASS kodak_radc_load_raw)
    if (raw_color) adobe_coeff ("Apple","Quicktake");
  if (thumb_offset && !thumb_height) {
    fseek (ifp, thumb_offset, SEEK_SET);
    if (ljpeg_start (&jh, 1)) {
      thumb_width  = jh.wide;
      thumb_height = jh.high;
    }
  }
dng_skip:
  if (!tiff_bps) tiff_bps = 12;
  if (!maximum) maximum = (1 << tiff_bps) - 1;
  if (!load_raw || height < 22) is_raw = 0;
#ifdef NO_JPEG
  if (load_raw == &CLASS kodak_jpeg_load_raw) {
#ifdef DCRAW_VERBOSE
    fprintf (stderr,_("%s: You must link dcraw with libjpeg!!\n"), ifname);
#endif
    is_raw = 0;
#ifdef LIBRAW_LIBRARY_BUILD
    imgdata.process_warnings |= LIBRAW_WARN_NO_JPEGLIB;
#endif
  }
#endif
  if (!cdesc[0])
    strcpy (cdesc, colors == 3 ? "RGB":"GMCY");
  if (!raw_height) raw_height = height;
  if (!raw_width ) raw_width  = width;
  if (filters && colors == 3)
    for (i=0; i < 32; i+=4) {
      if ((filters >> i & 15) == 9)
	filters |= 2 << i;
      if ((filters >> i & 15) == 6)
	filters |= 8 << i;
    }
notraw:
  if (flip == -1) flip = tiff_flip;
  if (flip == -1) flip = 0;
#ifdef LIBRAW_LIBRARY_BUILD
  RUN_CALLBACK(LIBRAW_PROGRESS_IDENTIFY,1,2);
#endif
}

void CLASS identify2(unsigned fsize, char *head)
{
    if (!strcmp(model,"EASYSHARE Z1015 IS")) {
    height = 2742;
    width  = 3664;
    goto ezshare;
  } else if (!strcmp(model,"EasyShare Z980")) {
    height = 3006;
    width  = 4016;
ezshare:
    data_offset = 0x15000;
    load_raw = &CLASS packed_load_raw;
  } else if (!strcasecmp(make,"KODAK")) {
    if (filters == UINT_MAX) filters = 0x61616161;
    if (!strncmp(model,"NC2000",6)) {
      width -= 4;
      left_margin = 2;
    } else if (!strcmp(model,"EOSDCS3B")) {
      width -= 4;
      left_margin = 2;
    } else if (!strcmp(model,"EOSDCS1")) {
      width -= 4;
      left_margin = 2;
    } else if (!strcmp(model,"DCS420")) {
      width -= 4;
      left_margin = 2;
    } else if (!strncmp(model,"DCS460 ",7)) {
      model[6] = 0;
      width -= 4;
      left_margin = 2;
    } else if (!strcmp(model,"DCS460A")) {
      width -= 4;
      left_margin = 2;
      colors = 1;
      filters = 0;
    } else if (!strcmp(model,"DCS660M")) {
      black = 214;
      colors = 1;
      filters = 0;
    } else if (!strcmp(model,"DCS760M")) {
      colors = 1;
      filters = 0;
    }
    if (!strcmp(model+4,"20X"))
      strcpy (cdesc, "MYCY");
    if (strstr(model,"DC25")) {
      strcpy (model, "DC25");
      data_offset = 15424;
    }
    if (!strncmp(model,"DC2",3)) {
      height = 242;
      if (fsize < 100000) {
	raw_width = 256; width = 249;
	pixel_aspect = (4.0*height) / (3.0*width);
      } else {
	raw_width = 512; width = 501;
	pixel_aspect = (493.0*height) / (373.0*width);
      }
      data_offset += raw_width + 1;
      colors = 4;
      filters = 0x8d8d8d8d;
      simple_coeff(1);
      pre_mul[1] = 1.179;
      pre_mul[2] = 1.209;
      pre_mul[3] = 1.036;
#ifdef LIBRAW_LIBRARY_BUILD
      color_flags.pre_mul_state = LIBRAW_COLORSTATE_CONST;
#endif
      load_raw = &CLASS eight_bit_load_raw;
    } else if (!strcmp(model,"40")) {
      strcpy (model, "DC40");
      height = 512;
      width  = 768;
      data_offset = 1152;
      load_raw = &CLASS kodak_radc_load_raw;
    } else if (strstr(model,"DC50")) {
      strcpy (model, "DC50");
      height = 512;
      width  = 768;
      data_offset = 19712;
      load_raw = &CLASS kodak_radc_load_raw;
    } else if (strstr(model,"DC120")) {
      strcpy (model, "DC120");
      height = 976;
      width  = 848;
      pixel_aspect = height/0.75/width;
      load_raw = tiff_compress == 7 ?
	&CLASS kodak_jpeg_load_raw : &CLASS kodak_dc120_load_raw;
    } else if (!strcmp(model,"DCS200")) {
      thumb_height = 128;
      thumb_width  = 192;
      thumb_offset = 6144;
      thumb_misc   = 360;
      write_thumb = &CLASS layer_thumb;
      height = 1024;
      width  = 1536;
      data_offset = 79872;
      load_raw = &CLASS eight_bit_load_raw;
      black = 17;
    }
} else if (!strcmp(model,"Fotoman Pixtura")) {
    height = 512;
    width  = 768;
    data_offset = 3632;
    load_raw = &CLASS kodak_radc_load_raw;
    filters = 0x61616161;
    simple_coeff(2);
  } else if (!strcmp(model,"QuickTake 100")) {
    fseek (ifp, 544, SEEK_SET);
    height = get2();
    width  = get2();
    data_offset = (get4(),get2()) == 30 ? 738:736;
    if (height > width) {
      SWAP(height,width);
      fseek (ifp, data_offset-6, SEEK_SET);
      flip = ~get2() & 3 ? 5:6;
    }
    load_raw = &CLASS quicktake_100_load_raw;
    filters = 0x61616161;
  } else if (!strcmp(model,"QuickTake 150")) {
    data_offset = 738 - head[5];
    if (head[5]) strcpy (model+10, "200");
    load_raw = &CLASS kodak_radc_load_raw;
    height = 480;
    width  = 640;
    filters = 0x61616161;
  } else if (!strcmp(make,"Rollei") && !load_raw) {
    switch (raw_width) {
      case 1316:
	height = 1030;
	width  = 1300;
	top_margin  = 1;
	left_margin = 6;
	break;
      case 2568:
	height = 1960;
	width  = 2560;
	top_margin  = 2;
	left_margin = 8;
    }
    filters = 0x16161616;
    load_raw = &CLASS rollei_load_raw;
  } else if (!strcmp(model,"PC-CAM 600")) {
    height = 768;
    data_offset = width = 1024;
    filters = 0x49494949;
    load_raw = &CLASS eight_bit_load_raw;
  }
else if (!strcmp(model,"QV-2000UX")) {
    height = 1208;
    width  = 1632;
    data_offset = width * 2;
    load_raw = &CLASS eight_bit_load_raw;
  } else if (fsize == 3217760) {
    height = 1546;
    width  = 2070;
    raw_width = 2080;
    load_raw = &CLASS eight_bit_load_raw;
  } else if (!strcmp(model,"QV-4000")) {
    height = 1700;
    width  = 2260;
    load_raw = &CLASS unpacked_load_raw;
    maximum = 0xffff;
  } else if (!strcmp(model,"QV-5700")) {
    height = 1924;
    width  = 2576;
    raw_width = 3232;
    tiff_bps = 10;
  } else if (!strcmp(model,"QV-R41")) {
    height = 1720;
    width  = 2312;
    raw_width = 3520;
    left_margin = 2;
  } else if (!strcmp(model,"QV-R51")) {
    height = 1926;
    width  = 2580;
    raw_width = 3904;
  } else if (!strcmp(model,"EX-S20")) {
    height = 1208;
    width  = 1620;
    raw_width = 2432;
    flip = 3;
  } else if (!strcmp(model,"EX-S100")) {
    height = 1544;
    width  = 2058;
    raw_width = 3136;
  } else if (!strcmp(model,"EX-Z50")) {
    height = 1931;
    width  = 2570;
    raw_width = 3904;
  } else if (!strcmp(model,"EX-Z55")) {
    height = 1960;
    width  = 2570;
    raw_width = 3904;
  } else if (!strcmp(model,"EX-Z60")) {
    height = 2145;
    width  = 2833;
    raw_width = 3584;
    filters = 0x16161616;
    tiff_bps = 10;
  } else if (!strcmp(model,"EX-Z75")) {
    height = 2321;
    width  = 3089;
    raw_width = 4672;
  } else if (!strcmp(model,"EX-Z750")) {
    height = 2319;
    width  = 3087;
    raw_width = 4672;
    maximum = 0xfff;
  } else if (!strcmp(model,"EX-Z850")) {
    height = 2468;
    width  = 3279;
    raw_width = 4928;
    maximum = 0xfff;
  } else if (!strcmp(model,"EX-P505")) {
    height = 1928;
    width  = 2568;
    raw_width = 3852;
    maximum = 0xfff;
  } else if (fsize == 9313536) {	/* EX-P600 or QV-R61 */
    height = 2142;
    width  = 2844;
    raw_width = 4288;
  } else if (!strcmp(model,"EX-P700")) {
    height = 2318;
    width  = 3082;
    raw_width = 4672;
  }
}

void CLASS convert_to_rgb()
{
  int row, col, c, i, j, k;
  ushort *img;
  float out[3], out_cam[3][4];
  double num, inverse[3][3];
  static const double xyzd50_srgb[3][3] =
  { { 0.436083, 0.385083, 0.143055 },
    { 0.222507, 0.716888, 0.060608 },
    { 0.013930, 0.097097, 0.714022 } };
  static const double rgb_rgb[3][3] =
  { { 1,0,0 }, { 0,1,0 }, { 0,0,1 } };
  static const double adobe_rgb[3][3] =
  { { 0.715146, 0.284856, 0.000000 },
    { 0.000000, 1.000000, 0.000000 },
    { 0.000000, 0.041166, 0.958839 } };
  static const double wide_rgb[3][3] =
  { { 0.593087, 0.404710, 0.002206 },
    { 0.095413, 0.843149, 0.061439 },
    { 0.011621, 0.069091, 0.919288 } };
  static const double prophoto_rgb[3][3] =
  { { 0.529317, 0.330092, 0.140588 },
    { 0.098368, 0.873465, 0.028169 },
    { 0.016879, 0.117663, 0.865457 } };
  static const double (*out_rgb[])[3] =
  { rgb_rgb, adobe_rgb, wide_rgb, prophoto_rgb, xyz_rgb };
  static const char *name[] =
  { "sRGB", "Adobe RGB (1998)", "WideGamut D65", "ProPhoto D65", "XYZ" };
  static const unsigned phead[] =
  { 1024, 0, 0x2100000, 0x6d6e7472, 0x52474220, 0x58595a20, 0, 0, 0,
    0x61637370, 0, 0, 0x6e6f6e65, 0, 0, 0, 0, 0xf6d6, 0x10000, 0xd32d };
  unsigned pbody[] =
  { 10, 0x63707274, 0, 36,	/* cprt */
	0x64657363, 0, 40,	/* desc */
	0x77747074, 0, 20,	/* wtpt */
	0x626b7074, 0, 20,	/* bkpt */
	0x72545243, 0, 14,	/* rTRC */
	0x67545243, 0, 14,	/* gTRC */
	0x62545243, 0, 14,	/* bTRC */
	0x7258595a, 0, 20,	/* rXYZ */
	0x6758595a, 0, 20,	/* gXYZ */
	0x6258595a, 0, 20 };	/* bXYZ */
  static const unsigned pwhite[] = { 0xf351, 0x10000, 0x116cc };
  unsigned pcurve[] = { 0x63757276, 0, 1, 0x1000000 };

#ifdef LIBRAW_LIBRARY_BUILD
  RUN_CALLBACK(LIBRAW_PROGRESS_CONVERT_RGB,0,2);
#endif
  gamma_curve (gamm[0], gamm[1], 0, 0);
  memcpy (out_cam, rgb_cam, sizeof out_cam);
  raw_color |= colors == 1 || document_mode ||
		output_color < 1 || output_color > 5;
  if (!raw_color) {
    oprof = (unsigned *) calloc (phead[0], 1);
    merror (oprof, "convert_to_rgb()");
    memcpy (oprof, phead, sizeof phead);
    if (output_color == 5) oprof[4] = oprof[5];
    oprof[0] = 132 + 12*pbody[0];
    for (i=0; i < pbody[0]; i++) {
      oprof[oprof[0]/4] = i ? (i > 1 ? 0x58595a20 : 0x64657363) : 0x74657874;
      pbody[i*3+2] = oprof[0];
      oprof[0] += (pbody[i*3+3] + 3) & -4;
    }
    memcpy (oprof+32, pbody, sizeof pbody);
    oprof[pbody[5]/4+2] = strlen(name[output_color-1]) + 1;
    memcpy ((char *)oprof+pbody[8]+8, pwhite, sizeof pwhite);
    pcurve[3] = (short)(256/gamm[5]+0.5) << 16;
    for (i=4; i < 7; i++)
      memcpy ((char *)oprof+pbody[i*3+2], pcurve, sizeof pcurve);
    pseudoinverse ((double (*)[3]) out_rgb[output_color-1], inverse, 3);
    for (i=0; i < 3; i++)
      for (j=0; j < 3; j++) {
	for (num = k=0; k < 3; k++)
	  num += xyzd50_srgb[i][k] * inverse[j][k];
        oprof[pbody[j*3+23]/4+i+2] = num * 0x10000 + 0.5;
      }
    for (i=0; i < phead[0]/4; i++)
      oprof[i] = htonl(oprof[i]);
    strcpy ((char *)oprof+pbody[2]+8, "auto-generated by dcraw");
    strcpy ((char *)oprof+pbody[5]+12, name[output_color-1]);
    for (i=0; i < 3; i++)
      for (j=0; j < colors; j++)
	for (out_cam[i][j] = k=0; k < 3; k++)
	  out_cam[i][j] += out_rgb[output_color-1][i][k] * rgb_cam[k][j];
  }
#ifdef DCRAW_VERBOSE
  if (verbose)
    fprintf (stderr, raw_color ? _("Building histograms...\n") :
	_("Converting to %s colorspace...\n"), name[output_color-1]);

#endif
#ifdef LIBRAW_LIBRARY_BUILD
  memset(histogram,0,sizeof(int)*LIBRAW_HISTOGRAM_SIZE*4);
#else
  memset (histogram, 0, sizeof histogram);
#endif
  for (img=image[0], row=0; row < height; row++)
    for (col=0; col < width; col++, img+=4) {
      if (!raw_color) {
	out[0] = out[1] = out[2] = 0;
	FORCC {
	  out[0] += out_cam[0][c] * img[c];
	  out[1] += out_cam[1][c] * img[c];
	  out[2] += out_cam[2][c] * img[c];
	}
	FORC3 img[c] = CLIP((int) out[c]);
      }
      else if (document_mode)
	img[0] = img[FC(row,col)];
      FORCC histogram[c][img[c] >> 3]++;
    }
  if (colors == 4 && output_color) colors = 3;
  if (document_mode && filters) colors = 1;
#ifdef LIBRAW_LIBRARY_BUILD
  RUN_CALLBACK(LIBRAW_PROGRESS_CONVERT_RGB,1,2);
#endif
}

void CLASS fuji_rotate()
{
  int i, row, col;
  double step;
  float r, c, fr, fc;
  unsigned ur, uc;
  ushort wide, high, (*img)[4], (*pix)[4];

  if (!fuji_width) return;
#ifdef DCRAW_VERBOSE
  if (verbose)
    fprintf (stderr,_("Rotating image 45 degrees...\n"));
#endif
  fuji_width = (fuji_width - 1 + shrink) >> shrink;
  step = sqrt(0.5);
  wide = fuji_width / step;
  high = (height - fuji_width) / step;
  img = (ushort (*)[4]) calloc (wide*high, sizeof *img);
  merror (img, "fuji_rotate()");

#ifdef LIBRAW_LIBRARY_BUILD
  RUN_CALLBACK(LIBRAW_PROGRESS_FUJI_ROTATE,0,2);
#endif

  for (row=0; row < high; row++)
    for (col=0; col < wide; col++) {
      ur = r = fuji_width + (row-col)*step;
      uc = c = (row+col)*step;
      if (ur > height-2 || uc > width-2) continue;
      fr = r - ur;
      fc = c - uc;
      pix = image + ur*width + uc;
      for (i=0; i < colors; i++)
	img[row*wide+col][i] =
	  (pix[    0][i]*(1-fc) + pix[      1][i]*fc) * (1-fr) +
	  (pix[width][i]*(1-fc) + pix[width+1][i]*fc) * fr;
    }
  free (image);
  width  = wide;
  height = high;
  image  = img;
  fuji_width = 0;
#ifdef LIBRAW_LIBRARY_BUILD
  RUN_CALLBACK(LIBRAW_PROGRESS_FUJI_ROTATE,1,2);
#endif
}

void CLASS stretch()
{
  ushort newdim, (*img)[4], *pix0, *pix1;
  int row, col, c;
  double rc, frac;

  if (pixel_aspect == 1) return;
#ifdef LIBRAW_LIBRARY_BUILD
  RUN_CALLBACK(LIBRAW_PROGRESS_STRETCH,0,2);
#endif
#ifdef DCRAW_VERBOSE
  if (verbose) fprintf (stderr,_("Stretching the image...\n"));
#endif
  if (pixel_aspect < 1) {
    newdim = height / pixel_aspect + 0.5;
    img = (ushort (*)[4]) calloc (width*newdim, sizeof *img);
    merror (img, "stretch()");
    for (rc=row=0; row < newdim; row++, rc+=pixel_aspect) {
      frac = rc - (c = rc);
      pix0 = pix1 = image[c*width];
      if (c+1 < height) pix1 += width*4;
      for (col=0; col < width; col++, pix0+=4, pix1+=4)
	FORCC img[row*width+col][c] = pix0[c]*(1-frac) + pix1[c]*frac + 0.5;
    }
    height = newdim;
  } else {
    newdim = width * pixel_aspect + 0.5;
    img = (ushort (*)[4]) calloc (height*newdim, sizeof *img);
    merror (img, "stretch()");
    for (rc=col=0; col < newdim; col++, rc+=1/pixel_aspect) {
      frac = rc - (c = rc);
      pix0 = pix1 = image[c];
      if (c+1 < width) pix1 += 4;
      for (row=0; row < height; row++, pix0+=width*4, pix1+=width*4)
	FORCC img[row*newdim+col][c] = pix0[c]*(1-frac) + pix1[c]*frac + 0.5;
    }
    width = newdim;
  }
  free (image);
  image = img;
#ifdef LIBRAW_LIBRARY_BUILD
  RUN_CALLBACK(LIBRAW_PROGRESS_STRETCH,1,2);
#endif
}

int CLASS flip_index (int row, int col)
{
  if (flip & 4) SWAP(row,col);
  if (flip & 2) row = iheight - 1 - row;
  if (flip & 1) col = iwidth  - 1 - col;
  return row * iwidth + col;
}

void CLASS tiff_set (ushort *ntag,
	ushort tag, ushort type, int count, int val)
{
  struct tiff_tag *tt;
  int c;

  tt = (struct tiff_tag *)(ntag+1) + (*ntag)++;
  tt->tag = tag;
  tt->type = type;
  tt->count = count;
  if (type < 3 && count <= 4)
    FORC(4) tt->val.c[c] = val >> (c << 3);
  else if (type == 3 && count <= 2)
    FORC(2) tt->val.s[c] = val >> (c << 4);
  else tt->val.i = val;
}

#define TOFF(ptr) ((char *)(&(ptr)) - (char *)th)

void CLASS tiff_head (struct tiff_hdr *th, int full)
{
  int c, psize=0;
  struct tm *t;

  memset (th, 0, sizeof *th);
  th->t_order = htonl(0x4d4d4949) >> 16;
  th->magic = 42;
  th->ifd = 10;
  if (full) {
    tiff_set (&th->ntag, 254, 4, 1, 0);
    tiff_set (&th->ntag, 256, 4, 1, width);
    tiff_set (&th->ntag, 257, 4, 1, height);
    tiff_set (&th->ntag, 258, 3, colors, output_bps);
    if (colors > 2)
      th->tag[th->ntag-1].val.i = TOFF(th->bps);
    FORC4 th->bps[c] = output_bps;
    tiff_set (&th->ntag, 259, 3, 1, 1);
    tiff_set (&th->ntag, 262, 3, 1, 1 + (colors > 1));
  }
  tiff_set (&th->ntag, 270, 2, 512, TOFF(th->t_desc));
  tiff_set (&th->ntag, 271, 2, 64, TOFF(th->t_make));
  tiff_set (&th->ntag, 272, 2, 64, TOFF(th->t_model));
  if (full) {
    if (oprof) psize = ntohl(oprof[0]);
    tiff_set (&th->ntag, 273, 4, 1, sizeof *th + psize);
    tiff_set (&th->ntag, 277, 3, 1, colors);
    tiff_set (&th->ntag, 278, 4, 1, height);
    tiff_set (&th->ntag, 279, 4, 1, height*width*colors*output_bps/8);
  } else
    tiff_set (&th->ntag, 274, 3, 1, "12435867"[flip]-'0');
  tiff_set (&th->ntag, 282, 5, 1, TOFF(th->rat[0]));
  tiff_set (&th->ntag, 283, 5, 1, TOFF(th->rat[2]));
  tiff_set (&th->ntag, 284, 3, 1, 1);
  tiff_set (&th->ntag, 296, 3, 1, 2);
  tiff_set (&th->ntag, 305, 2, 32, TOFF(th->soft));
  tiff_set (&th->ntag, 306, 2, 20, TOFF(th->date));
  tiff_set (&th->ntag, 315, 2, 64, TOFF(th->t_artist));
  tiff_set (&th->ntag, 34665, 4, 1, TOFF(th->nexif));
  if (psize) tiff_set (&th->ntag, 34675, 7, psize, sizeof *th);
  tiff_set (&th->nexif, 33434, 5, 1, TOFF(th->rat[4]));
  tiff_set (&th->nexif, 33437, 5, 1, TOFF(th->rat[6]));
  tiff_set (&th->nexif, 34855, 3, 1, iso_speed);
  tiff_set (&th->nexif, 37386, 5, 1, TOFF(th->rat[8]));
  if (gpsdata[1]) {
    tiff_set (&th->ntag, 34853, 4, 1, TOFF(th->ngps));
    tiff_set (&th->ngps,  0, 1,  4, 0x202);
    tiff_set (&th->ngps,  1, 2,  2, gpsdata[29]);
    tiff_set (&th->ngps,  2, 5,  3, TOFF(th->gps[0]));
    tiff_set (&th->ngps,  3, 2,  2, gpsdata[30]);
    tiff_set (&th->ngps,  4, 5,  3, TOFF(th->gps[6]));
    tiff_set (&th->ngps,  5, 1,  1, gpsdata[31]);
    tiff_set (&th->ngps,  6, 5,  1, TOFF(th->gps[18]));
    tiff_set (&th->ngps,  7, 5,  3, TOFF(th->gps[12]));
    tiff_set (&th->ngps, 18, 2, 12, TOFF(th->gps[20]));
    tiff_set (&th->ngps, 29, 2, 12, TOFF(th->gps[23]));
    memcpy (th->gps, gpsdata, sizeof th->gps);
  }
  th->rat[0] = th->rat[2] = 300;
  th->rat[1] = th->rat[3] = 1;
  FORC(6) th->rat[4+c] = 1000000;
  th->rat[4] *= shutter;
  th->rat[6] *= aperture;
  th->rat[8] *= focal_len;
  strncpy (th->t_desc, desc, 512);
  strncpy (th->t_make, make, 64);
  strncpy (th->t_model, model, 64);
  strcpy (th->soft, "dcraw v"VERSION);
  t = gmtime (&timestamp);
  sprintf (th->date, "%04d:%02d:%02d %02d:%02d:%02d",
      t->tm_year+1900,t->tm_mon+1,t->tm_mday,t->tm_hour,t->tm_min,t->tm_sec);
  strncpy (th->t_artist, artist, 64);
}

void CLASS jpeg_thumb_writer (FILE *tfp,char *t_humb,int t_humb_length)
{
  ushort exif[5];
  struct tiff_hdr th;
  fputc (0xff, tfp);
  fputc (0xd8, tfp);
  if (strcmp (t_humb+6, "Exif")) {
    memcpy (exif, "\xff\xe1  Exif\0\0", 10);
    exif[1] = htons (8 + sizeof th);
    fwrite (exif, 1, sizeof exif, tfp);
    tiff_head (&th, 0);
    fwrite (&th, 1, sizeof th, tfp);
  }
  fwrite (t_humb+2, 1, t_humb_length-2, tfp);
}


void CLASS jpeg_thumb()
{
  char *thumb;
  ushort exif[5];
  struct tiff_hdr th;

  thumb = (char *) malloc (thumb_length);
  merror (thumb, "jpeg_thumb()");
  fread (thumb, 1, thumb_length, ifp);
#if 0
  fputc (0xff, ofp);
  fputc (0xd8, ofp);
  if (strcmp (thumb+6, "Exif")) {
    memcpy (exif, "\xff\xe1  Exif\0\0", 10);
    exif[1] = htons (8 + sizeof th);
    fwrite (exif, 1, sizeof exif, ofp);
    tiff_head (&th, 0);
    fwrite (&th, 1, sizeof th, ofp);
  }
  fwrite (thumb+2, 1, thumb_length-2, ofp);
#else
  jpeg_thumb_writer(ofp,thumb,thumb_length);
#endif
  free (thumb);
}

void CLASS write_ppm_tiff()
{
  struct tiff_hdr th;
  uchar *ppm;
  ushort *ppm2;
  int c, row, col, soff, rstep, cstep;
  int perc, val, total, t_white=0x2000;

  perc = width * height * 0.01;		/* 99th percentile white level */
  if (fuji_width) perc /= 2;
  if (!((highlight & ~2) || no_auto_bright))
    for (t_white=c=0; c < colors; c++) {
      for (val=0x2000, total=0; --val > 32; )
	if ((total += histogram[c][val]) > perc) break;
      if (t_white < val) t_white = val;
    }
  gamma_curve (gamm[0], gamm[1], 2, (t_white << 3)/bright);
  iheight = height;
  iwidth  = width;
  if (flip & 4) SWAP(height,width);
  ppm = (uchar *) calloc (width, colors*output_bps/8);
  ppm2 = (ushort *) ppm;
  merror (ppm, "write_ppm_tiff()");
  if (output_tiff) {
    tiff_head (&th, 1);
    fwrite (&th, sizeof th, 1, ofp);
    if (oprof)
      fwrite (oprof, ntohl(oprof[0]), 1, ofp);
  } else if (colors > 3)
    fprintf (ofp,
      "P7\nWIDTH %d\nHEIGHT %d\nDEPTH %d\nMAXVAL %d\nTUPLTYPE %s\nENDHDR\n",
	width, height, colors, (1 << output_bps)-1, cdesc);
  else
    fprintf (ofp, "P%d\n%d %d\n%d\n",
	colors/2+5, width, height, (1 << output_bps)-1);

  soff  = flip_index (0, 0);
  cstep = flip_index (0, 1) - soff;
  rstep = flip_index (1, 0) - flip_index (0, width);
  for (row=0; row < height; row++, soff += rstep) {
    for (col=0; col < width; col++, soff += cstep)
      if (output_bps == 8)
	   FORCC ppm [col*colors+c] = curve[image[soff][c]] >> 8;
      else FORCC ppm2[col*colors+c] = curve[image[soff][c]];
    if (output_bps == 16 && !output_tiff && htons(0x55aa) != 0x55aa)
        swab ((char*)ppm2, (char*)ppm2, width*colors*2);
    fwrite (ppm, colors*output_bps/8, width, ofp);
  }
  free (ppm);
}<|MERGE_RESOLUTION|>--- conflicted
+++ resolved
@@ -3184,19 +3184,12 @@
   const int margin = 3;
   int oj = 2, oi = 2;
   float f;
-<<<<<<< HEAD
-=======
   const float thr = 0.1f;
->>>>>>> daee6083
   if(FC(oj, oi) != 3) oj++;
   if(FC(oj, oi) != 3) oi++;
 
   img = (ushort (*)[4]) calloc (iheight*iwidth, sizeof *image);
-<<<<<<< HEAD
-  merror (img, "eq_greens()");
-=======
   merror (img, "green_matching()");
->>>>>>> daee6083
   memcpy(img,image,iheight*iwidth*sizeof *image);
 
   for(j=oj;j<height-margin;j+=2)
@@ -3219,16 +3212,11 @@
       // if((img[j*iwidth+i][3]<maximum*0.95)&&(m2>m1)&&(c1<maximum/threshold)&&(c2<maximum/threshold))
         // image[j*iwidth+i][3]*=m1/m2;
       // this looks better:
-<<<<<<< HEAD
-      f = image[j*width+i][3]*m1/m2;
-      image[j*iwidth+i][3]=f>0xffff?0xffff:f;
-=======
       if((img[j*iwidth+i][3]<maximum*0.95)&&(c1<maximum*thr)&&(c2<maximum*thr))
       {
         f = image[j*width+i][3]*m1/m2;
         image[j*iwidth+i][3]=f>0xffff?0xffff:f;
       }
->>>>>>> daee6083
     }
   free(img);
 }
