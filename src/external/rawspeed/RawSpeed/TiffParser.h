--- conflicted
+++ resolved
@@ -38,11 +38,8 @@
 #include "Rw2Decoder.h"
 #include "SrwDecoder.h"
 #include "MefDecoder.h"
-<<<<<<< HEAD
+#include "MosDecoder.h"
 #include "DcrDecoder.h"
-=======
-#include "MosDecoder.h"
->>>>>>> f3bddf60
 
 namespace RawSpeed {
 
