--- conflicted
+++ resolved
@@ -161,11 +161,8 @@
   DT_DEBUG_MEMORY = 512,
   DT_DEBUG_LIGHTTABLE = 1024,
   DT_DEBUG_NAN = 2048,
-<<<<<<< HEAD
-  DT_DEBUG_LUA = 4096
-=======
-  DT_DEBUG_MASKS = 4096
->>>>>>> 68eec493
+  DT_DEBUG_MASKS = 4096,
+  DT_DEBUG_LUA = 8192,
 }
 dt_debug_thread_t;
 
